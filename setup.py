#!/usr/bin/env python

import setuptools, setuptools.command.build_ext
from distutils.core import setup
#from Cython.Build import cythonize
import sys

from extensions import CudaExtension

CLASSIFIERS = """\
Development Status :: 3 - Alpha
Intended Audience :: Science/Research
License :: OSI Approved
Programming Language :: Python
Topic :: Scientific/Engineering
Topic :: Software Development
Operating System :: Unix
"""


MAJOR               = 0
MINOR               = 4
MICRO               = 1
ISRELEASED          = False
VERSION             = '%d.%d.%d' % (MAJOR, MINOR, MICRO)


# import os
# if os.path.exists('MANIFEST'): os.remove('MANIFEST')

DEBUG = False

def write_version_py(filename='ptypy/version.py'):
    cnt = """
# THIS FILE IS GENERATED FROM ptypy/setup.py
short_version='%(version)s'
version='%(version)s'
release=%(isrelease)s

if not release:
    version += '.dev'
    import subprocess
    try:
        git_commit = subprocess.Popen(["git","log","-1","--pretty=oneline","--abbrev-commit"],
                     stdout=subprocess.PIPE,
                     stderr=subprocess.DEVNULL).communicate()[0].split()[0]
    except:
        pass
    else:
        version += git_commit.strip().decode()

"""
    a = open(filename, 'w')
    try:
        a.write(cnt % {'version': VERSION, 'isrelease': str(ISRELEASED)})
    finally:
        a.close()


if __name__ == '__main__':
    write_version_py()
    write_version_py('doc/version.py')
    try:
        execfile('ptypy/version.py')
        vers = version
    except:
        vers = VERSION


# optional packages that we don't always want to build
exclude_packages = ['*test*',
                    '*.accelerate.cuda*']

acceleration_build_steps = []

# I don't like this particularly, but I can't currently find a better way to give the desired result...
if '--tests' in sys.argv:
    sys.argv.remove('--tests')
    exclude_packages.remove('*test*')

if '--with-cuda' in sys.argv:
    sys.argv.remove('--with-cuda')
    acceleration_build_steps.append(CudaExtension(DEBUG))
    exclude_packages.remove('*.accelerate.cuda*')

if '--all-acceleration' in sys.argv:
    sys.argv.remove('--all-acceleration')
    # cuda
    acceleration_build_steps.append(CudaExtension(DEBUG))
    exclude_packages.remove('*.accelerate.cuda*')
    #exclude_packages.remove('*array_based*')


# chain this before build_ext
class BuildExtAcceleration(setuptools.command.build_ext.build_ext):
    """Custom build command, extending the build with CUDA / Cmake."""
    # add the build parameters via reflection for each extension.
    for ext in acceleration_build_steps:
        user_options, boolean_options = ext.get_reflection_options()
        setuptools.command.build_ext.build_ext.user_options.append(user_options)
        setuptools.command.build_ext.build_ext.boolean_options.append(boolean_options)

    def initialize_options(self):
        # initialise the options for each extension
        setuptools.command.build_ext.build_ext.initialize_options(self)
        for ext in acceleration_build_steps:
            for key, desc in ext.get_full_options().items():
                self.__dict__[key] = desc['default']

    def run(self):
        # run the build for each extension
        for ext in acceleration_build_steps:
            options = {}
            for key, desc in ext.get_full_options().items():
                options[key] = self.__dict__[key]
            ext.build(options)
        setuptools.command.build_ext.build_ext.run(self)


extensions = [ext.getExtension() for ext in acceleration_build_steps]

package_list = setuptools.find_packages(exclude=exclude_packages)
#print(package_list)
setup(
    name='Python Ptychography toolbox',
    version=VERSION,
    author='Pierre Thibault, Bjoern Enders, Martin Dierolf and others',
    description='Ptychographic reconstruction toolbox',
    long_description=open('README.rst', 'r').read(),
    package_dir={'ptypy': 'ptypy'},
<<<<<<< HEAD
    packages=package_list,
    package_data={'ptypy': ['resources/*',],
                  'ptypy.accelerate.py_cuda.cuda': ['*.cu'],
                  'ptypy.accelerate.py_cuda.cuda.filtered_fft': ['*.hpp', '*.cpp', 'Makefile', '*.cu', '*.h']},
    scripts=['scripts/ptypy.plot',
             'scripts/ptypy.inspect',
             'scripts/ptypy.plotclient',
             'scripts/ptypy.new',
             'scripts/ptypy.csv2cp',
             'scripts/ptypy.run'],
    #ext_modules=cythonize(extensions),
    #cmdclass={'build_ext': BuildExtAcceleration
    #}
)
=======
    packages=['ptypy',
              'ptypy.core',
              'ptypy.debug',
              'ptypy.utils',
              'ptypy.simulations',
              'ptypy.engines',
              'ptypy.io',
              'ptypy.resources',
              'ptypy.experiment',
              'ptypy.experiment.legacy'],
    package_data={'ptypy': ['resources/*', ]},
    #include_package_data=True
    scripts=[
        'scripts/ptypy.plot',
        'scripts/ptypy.inspect',
        'scripts/ptypy.plotclient',
        'scripts/ptypy.new',
        'scripts/ptypy.csv2cp',
        'scripts/ptypy.run'
    ],
    )
>>>>>>> fc3b4611
<|MERGE_RESOLUTION|>--- conflicted
+++ resolved
@@ -128,7 +128,6 @@
     description='Ptychographic reconstruction toolbox',
     long_description=open('README.rst', 'r').read(),
     package_dir={'ptypy': 'ptypy'},
-<<<<<<< HEAD
     packages=package_list,
     package_data={'ptypy': ['resources/*',],
                   'ptypy.accelerate.py_cuda.cuda': ['*.cu'],
@@ -142,27 +141,4 @@
     #ext_modules=cythonize(extensions),
     #cmdclass={'build_ext': BuildExtAcceleration
     #}
-)
-=======
-    packages=['ptypy',
-              'ptypy.core',
-              'ptypy.debug',
-              'ptypy.utils',
-              'ptypy.simulations',
-              'ptypy.engines',
-              'ptypy.io',
-              'ptypy.resources',
-              'ptypy.experiment',
-              'ptypy.experiment.legacy'],
-    package_data={'ptypy': ['resources/*', ]},
-    #include_package_data=True
-    scripts=[
-        'scripts/ptypy.plot',
-        'scripts/ptypy.inspect',
-        'scripts/ptypy.plotclient',
-        'scripts/ptypy.new',
-        'scripts/ptypy.csv2cp',
-        'scripts/ptypy.run'
-    ],
-    )
->>>>>>> fc3b4611
+)