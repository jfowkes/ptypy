cache: apt
sudo: true
language: python
python:
  - 2.7
before_install:
  - wget https://repo.continuum.io/miniconda/Miniconda2-latest-Linux-x86_64.sh -O miniconda.sh; # grab miniconda
  - bash miniconda.sh -b -p $HOME/miniconda # install miniconda
  - export PATH="$HOME/miniconda/bin:$PATH" # add it to the path
  - conda config --set always_yes yes --set changeps1 no # we want it to always do yes, and start a new console
  - conda update -q conda # update this quietly
  - conda install pyyaml
  - conda info -a # and print the info

env:
  - TEST_ENV_NAME=core_dependencies
  - TEST_ENV_NAME=full_dependencies

install: True

script:
<<<<<<< HEAD
  - py.test ptypy/test -v --ignore ptypy/test/gpu_tests/ --cov ptypy --cov-report term-missing # now run the tests
=======
  - conda env create --file ${TEST_ENV_NAME}.yml #set up the environment thats in the file
  - source activate ${TEST_ENV_NAME} # activate it
  - conda install pytest # additional dependencies for the tests
  - pip install pytest-cov
  - pip install coveralls
  - echo $PYTHONPATH
  - conda list
  - python setup.py install # install ptypy
  - py.test ptypy/test -v --cov ptypy --cov-report term-missing # now run the tests
>>>>>>> 905d902f

after_script:
  - coveralls

allow_failures:
- python: "3.3"<|MERGE_RESOLUTION|>--- conflicted
+++ resolved
@@ -19,9 +19,6 @@
 install: True
 
 script:
-<<<<<<< HEAD
-  - py.test ptypy/test -v --ignore ptypy/test/gpu_tests/ --cov ptypy --cov-report term-missing # now run the tests
-=======
   - conda env create --file ${TEST_ENV_NAME}.yml #set up the environment thats in the file
   - source activate ${TEST_ENV_NAME} # activate it
   - conda install pytest # additional dependencies for the tests
@@ -31,7 +28,6 @@
   - conda list
   - python setup.py install # install ptypy
   - py.test ptypy/test -v --cov ptypy --cov-report term-missing # now run the tests
->>>>>>> 905d902f
 
 after_script:
   - coveralls
