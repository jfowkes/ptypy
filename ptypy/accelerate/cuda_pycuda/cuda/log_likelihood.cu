/** log_likelihood kernel.
 *
 * Data types:
 * - IN_TYPE: the data type for the inputs (float or double)
 * - OUT_TYPE: the data type for the outputs (float or double)
 * - MATH_TYPE: the data type used for computation
 */

#include <cassert>
#include <cmath>
#include <thrust/complex.h>
using std::sqrt;
using thrust::abs;
using thrust::complex;

// version if input is complex, i.e. we need to calc abs(.)**2
inline __device__ MATH_TYPE aux_intensity(complex<MATH_TYPE> aux_t) {
  MATH_TYPE abst = abs(aux_t);
  return abst * abst; // if we do this manually (real*real +imag*imag)
                      // we get differences to numpy due to rounding
}

// version if input is real, so we can just return it
inline __device__ MATH_TYPE aux_intensity(MATH_TYPE aux_t) {
  return aux_t;
}

////////// log_likelihood with 1 thread block per image

template <class AUX_T>
inline __device__ void log_likelihood_impl(
                   int nmodes,
                   AUX_T *aux,
                   const IN_TYPE *fmask,
                   const IN_TYPE *fmag,
                   const int *addr,
                   IN_TYPE *llerr,
                   int A,
                   int B)
{
  int tx = threadIdx.x;
  int ty = threadIdx.y;
  int addr_stride = 15;

  const int *ea = addr + 6 + (blockIdx.x * nmodes) * addr_stride;
  const int *da = addr + 9 + (blockIdx.x * nmodes) * addr_stride;
  const int *ma = addr + 12 + (blockIdx.x * nmodes) * addr_stride;

  aux += ea[0] * A * B;
  fmag += da[0] * A * B;
  fmask += ma[0] * A * B;
  llerr += da[0] * A * B;
  MATH_TYPE norm = A * B;

  for (int a = ty; a < A; a += blockDim.y)
  {
    for (int b = tx; b < B; b += blockDim.x)
    {
      MATH_TYPE acc = 0.0;
      for (int idx = 0; idx < nmodes; ++idx)
      {
        acc += aux_intensity(aux[a * B + b + idx * A * B]);
      }
      auto I = MATH_TYPE(fmag[a * B + b]) * MATH_TYPE(fmag[a * B + b]);
      llerr[a * B + b] =
          MATH_TYPE(fmask[a * B + b]) * (acc - I) * (acc - I) / (I + 1) / norm;
    }
  }
}

// specify max number of threads/block and min number of blocks per SM,
// to assist the compiler in register optimisations.
// We achieve a higher occupancy in this case, as less registers are used
// (guided by profiler)
extern "C" __global__ void __launch_bounds__(1024, 2)
    log_likelihood(int nmodes,
                   complex<OUT_TYPE> *aux,
                   const IN_TYPE *fmask,
                   const IN_TYPE *fmag,
                   const int *addr,
                   IN_TYPE *llerr,
                   int A,
                   int B)
{
  log_likelihood_impl(nmodes, aux, fmask, fmag, addr, llerr, A, B);
}

extern "C" __global__ void __launch_bounds__(1024, 2)
    log_likelihood_auxintensity(int nmodes,
                   OUT_TYPE *aux,
                   const IN_TYPE *fmask,
                   const IN_TYPE *fmag,
                   const int *addr,
                   IN_TYPE *llerr,
                   int A,
                   int B)
{
  log_likelihood_impl(nmodes, aux, fmask, fmag, addr, llerr, A, B);
}

/////////////////// version with 1 thread block per x dimension only
template <class AUX_T>
__device__ inline void log_likelihood2_impl(
                   int nmodes,
                   AUX_T *aux,
                   const IN_TYPE *fmask,
                   const IN_TYPE *fmag,
                   const int *addr,
                   IN_TYPE *llerr,
                   int A,
                   int B)
{
  int bid = blockIdx.z;
  int tx = threadIdx.x;
  int a = threadIdx.y + blockIdx.y * blockDim.y;
  if (a >= A)
    return;
  int addr_stride = 15;

  const int *ea = addr + 6 + (bid * nmodes) * addr_stride;
  const int *da = addr + 9 + (bid * nmodes) * addr_stride;
  const int *ma = addr + 12 + (bid * nmodes) * addr_stride;

  aux += ea[0] * A * B;
  fmag += da[0] * A * B;
  fmask += ma[0] * A * B;
  llerr += da[0] * A * B;
  MATH_TYPE norm = A * B;

  for (int b = tx; b < B; b += blockDim.x)
  {
    MATH_TYPE acc = 0.0;
    for (int idx = 0; idx < nmodes; ++idx)
    {
      acc += aux_intensity(aux[a * B + b + idx * A * B]);
    }
    auto I = MATH_TYPE(fmag[a * B + b]) * MATH_TYPE(fmag[a * B + b]);
    llerr[a * B + b] =
        MATH_TYPE(fmask[a * B + b]) * (acc - I) * (acc - I) / (I + 1) / norm;
  }
}

<<<<<<< HEAD

extern "C" __global__ void 
    log_likelihood2(int nmodes,
                   complex<OUT_TYPE> *aux,
                   const IN_TYPE *fmask,
                   const IN_TYPE *fmag,
=======
// ML variant which uses weights and intensity directly.
// Based of log_likelihood
extern "C" __global__ void __launch_bounds__(1024, 2)
    log_likelihood_ml(int nmodes,
                   complex<OUT_TYPE> *aux,
                   const IN_TYPE *weights,
                   const IN_TYPE *I,
>>>>>>> 358a30df
                   const int *addr,
                   IN_TYPE *llerr,
                   int A,
                   int B)
{
<<<<<<< HEAD
  log_likelihood2_impl(nmodes, aux, fmask, fmag, addr, llerr, A, B);
}

extern "C" __global__ void 
    log_likelihood2_auxintensity(int nmodes,
                   OUT_TYPE *aux,
                   const IN_TYPE *fmask,
                   const IN_TYPE *fmag,
                   const int *addr,
                   IN_TYPE *llerr,
                   int A,
                   int B)
{
  log_likelihood2_impl(nmodes, aux, fmask, fmag, addr, llerr, A, B);
=======
  int tx = threadIdx.x;
  int ty = threadIdx.y;
  int addr_stride = 15;

  const int *ea = addr + 6 + (blockIdx.x * nmodes) * addr_stride;
  const int *da = addr + 9 + (blockIdx.x * nmodes) * addr_stride;
  const int *ma = addr + 12 + (blockIdx.x * nmodes) * addr_stride;

  aux += ea[0] * A * B;
  weights += da[0] * A * B;
  I += ma[0] * A * B;
  llerr += da[0] * A * B;
  MATH_TYPE norm = A * B;

  for (int a = ty; a < A; a += blockDim.y)
  {
    for (int b = tx; b < B; b += blockDim.x)
    {
      MATH_TYPE acc = 0.0;
      MATH_TYPE i = I[a * B + b];
      for (int idx = 0; idx < nmodes; ++idx)
      {
        complex<MATH_TYPE> t_aux = aux[a * B + b + idx * A * B];
        MATH_TYPE abs_exit_wave = abs(t_aux);
        acc += abs_exit_wave *
               abs_exit_wave;  // if we do this manually (real*real +imag*imag)
                               // we get differences to numpy due to rounding
      }
      llerr[a * B + b] =
          MATH_TYPE(weights[a * B + b]) * (acc - i) * (acc - i) / norm;
    }
  }
>>>>>>> 358a30df
}<|MERGE_RESOLUTION|>--- conflicted
+++ resolved
@@ -31,152 +31,13 @@
 inline __device__ void log_likelihood_impl(
                    int nmodes,
                    AUX_T *aux,
-                   const IN_TYPE *fmask,
-                   const IN_TYPE *fmag,
+                   const IN_TYPE *weights,
+                   const IN_TYPE *I,
                    const int *addr,
                    IN_TYPE *llerr,
                    int A,
                    int B)
 {
-  int tx = threadIdx.x;
-  int ty = threadIdx.y;
-  int addr_stride = 15;
-
-  const int *ea = addr + 6 + (blockIdx.x * nmodes) * addr_stride;
-  const int *da = addr + 9 + (blockIdx.x * nmodes) * addr_stride;
-  const int *ma = addr + 12 + (blockIdx.x * nmodes) * addr_stride;
-
-  aux += ea[0] * A * B;
-  fmag += da[0] * A * B;
-  fmask += ma[0] * A * B;
-  llerr += da[0] * A * B;
-  MATH_TYPE norm = A * B;
-
-  for (int a = ty; a < A; a += blockDim.y)
-  {
-    for (int b = tx; b < B; b += blockDim.x)
-    {
-      MATH_TYPE acc = 0.0;
-      for (int idx = 0; idx < nmodes; ++idx)
-      {
-        acc += aux_intensity(aux[a * B + b + idx * A * B]);
-      }
-      auto I = MATH_TYPE(fmag[a * B + b]) * MATH_TYPE(fmag[a * B + b]);
-      llerr[a * B + b] =
-          MATH_TYPE(fmask[a * B + b]) * (acc - I) * (acc - I) / (I + 1) / norm;
-    }
-  }
-}
-
-// specify max number of threads/block and min number of blocks per SM,
-// to assist the compiler in register optimisations.
-// We achieve a higher occupancy in this case, as less registers are used
-// (guided by profiler)
-extern "C" __global__ void __launch_bounds__(1024, 2)
-    log_likelihood(int nmodes,
-                   complex<OUT_TYPE> *aux,
-                   const IN_TYPE *fmask,
-                   const IN_TYPE *fmag,
-                   const int *addr,
-                   IN_TYPE *llerr,
-                   int A,
-                   int B)
-{
-  log_likelihood_impl(nmodes, aux, fmask, fmag, addr, llerr, A, B);
-}
-
-extern "C" __global__ void __launch_bounds__(1024, 2)
-    log_likelihood_auxintensity(int nmodes,
-                   OUT_TYPE *aux,
-                   const IN_TYPE *fmask,
-                   const IN_TYPE *fmag,
-                   const int *addr,
-                   IN_TYPE *llerr,
-                   int A,
-                   int B)
-{
-  log_likelihood_impl(nmodes, aux, fmask, fmag, addr, llerr, A, B);
-}
-
-/////////////////// version with 1 thread block per x dimension only
-template <class AUX_T>
-__device__ inline void log_likelihood2_impl(
-                   int nmodes,
-                   AUX_T *aux,
-                   const IN_TYPE *fmask,
-                   const IN_TYPE *fmag,
-                   const int *addr,
-                   IN_TYPE *llerr,
-                   int A,
-                   int B)
-{
-  int bid = blockIdx.z;
-  int tx = threadIdx.x;
-  int a = threadIdx.y + blockIdx.y * blockDim.y;
-  if (a >= A)
-    return;
-  int addr_stride = 15;
-
-  const int *ea = addr + 6 + (bid * nmodes) * addr_stride;
-  const int *da = addr + 9 + (bid * nmodes) * addr_stride;
-  const int *ma = addr + 12 + (bid * nmodes) * addr_stride;
-
-  aux += ea[0] * A * B;
-  fmag += da[0] * A * B;
-  fmask += ma[0] * A * B;
-  llerr += da[0] * A * B;
-  MATH_TYPE norm = A * B;
-
-  for (int b = tx; b < B; b += blockDim.x)
-  {
-    MATH_TYPE acc = 0.0;
-    for (int idx = 0; idx < nmodes; ++idx)
-    {
-      acc += aux_intensity(aux[a * B + b + idx * A * B]);
-    }
-    auto I = MATH_TYPE(fmag[a * B + b]) * MATH_TYPE(fmag[a * B + b]);
-    llerr[a * B + b] =
-        MATH_TYPE(fmask[a * B + b]) * (acc - I) * (acc - I) / (I + 1) / norm;
-  }
-}
-
-<<<<<<< HEAD
-
-extern "C" __global__ void 
-    log_likelihood2(int nmodes,
-                   complex<OUT_TYPE> *aux,
-                   const IN_TYPE *fmask,
-                   const IN_TYPE *fmag,
-=======
-// ML variant which uses weights and intensity directly.
-// Based of log_likelihood
-extern "C" __global__ void __launch_bounds__(1024, 2)
-    log_likelihood_ml(int nmodes,
-                   complex<OUT_TYPE> *aux,
-                   const IN_TYPE *weights,
-                   const IN_TYPE *I,
->>>>>>> 358a30df
-                   const int *addr,
-                   IN_TYPE *llerr,
-                   int A,
-                   int B)
-{
-<<<<<<< HEAD
-  log_likelihood2_impl(nmodes, aux, fmask, fmag, addr, llerr, A, B);
-}
-
-extern "C" __global__ void 
-    log_likelihood2_auxintensity(int nmodes,
-                   OUT_TYPE *aux,
-                   const IN_TYPE *fmask,
-                   const IN_TYPE *fmag,
-                   const int *addr,
-                   IN_TYPE *llerr,
-                   int A,
-                   int B)
-{
-  log_likelihood2_impl(nmodes, aux, fmask, fmag, addr, llerr, A, B);
-=======
   int tx = threadIdx.x;
   int ty = threadIdx.y;
   int addr_stride = 15;
@@ -199,15 +60,110 @@
       MATH_TYPE i = I[a * B + b];
       for (int idx = 0; idx < nmodes; ++idx)
       {
-        complex<MATH_TYPE> t_aux = aux[a * B + b + idx * A * B];
-        MATH_TYPE abs_exit_wave = abs(t_aux);
-        acc += abs_exit_wave *
-               abs_exit_wave;  // if we do this manually (real*real +imag*imag)
-                               // we get differences to numpy due to rounding
+        acc += aux_intensity(aux[a * B + b + idx * A * B]);
       }
       llerr[a * B + b] =
           MATH_TYPE(weights[a * B + b]) * (acc - i) * (acc - i) / norm;
     }
   }
->>>>>>> 358a30df
+}
+
+// specify max number of threads/block and min number of blocks per SM,
+// to assist the compiler in register optimisations.
+// We achieve a higher occupancy in this case, as less registers are used
+// (guided by profiler)
+extern "C" __global__ void __launch_bounds__(1024, 2)
+    log_likelihood(int nmodes,
+                   complex<OUT_TYPE> *aux,
+                   const IN_TYPE *weights,
+                   const IN_TYPE *I,
+                   const int *addr,
+                   IN_TYPE *llerr,
+                   int A,
+                   int B)
+{
+  log_likelihood_impl(nmodes, aux, weights, I, addr, llerr, A, B);
+}
+
+extern "C" __global__ void __launch_bounds__(1024, 2)
+    log_likelihood_auxintensity(int nmodes,
+                   OUT_TYPE *aux,
+                   const IN_TYPE *weights,
+                   const IN_TYPE *I,
+                   const int *addr,
+                   IN_TYPE *llerr,
+                   int A,
+                   int B)
+{
+  log_likelihood_impl(nmodes, aux, weights, I, addr, llerr, A, B);
+}
+
+/////////////////// version with 1 thread block per x dimension only
+template <class AUX_T>
+__device__ inline void log_likelihood2_impl(
+                   int nmodes,
+                   AUX_T *aux,
+                   const IN_TYPE *weights,
+                   const IN_TYPE *I,
+                   const int *addr,
+                   IN_TYPE *llerr,
+                   int A,
+                   int B)
+{
+  int bid = blockIdx.z;
+  int tx = threadIdx.x;
+  int a = threadIdx.y + blockIdx.y * blockDim.y;
+  if (a >= A)
+    return;
+  int addr_stride = 15;
+
+  const int *ea = addr + 6 + (bid * nmodes) * addr_stride;
+  const int *da = addr + 9 + (bid * nmodes) * addr_stride;
+  const int *ma = addr + 12 + (bid * nmodes) * addr_stride;
+
+  aux += ea[0] * A * B;
+  weights += da[0] * A * B;
+  I += ma[0] * A * B;
+  llerr += da[0] * A * B;
+  MATH_TYPE norm = A * B;
+
+  for (int b = tx; b < B; b += blockDim.x)
+  {
+    MATH_TYPE acc = 0.0;
+    MATH_TYPE i = I[a * B + b];
+    for (int idx = 0; idx < nmodes; ++idx)
+    {
+      acc += aux_intensity(aux[a * B + b + idx * A * B]);
+    }
+    llerr[a * B + b] =
+        MATH_TYPE(weights[a * B + b]) * (acc - i) * (acc - i) / norm;
+  }
+}
+
+// ML variant which uses weights and intensity directly.
+// Based of log_likelihood
+extern "C" __global__ void __launch_bounds__(1024, 2)
+    log_likelihood_ml(int nmodes,
+                   complex<OUT_TYPE> *aux,
+                   const IN_TYPE *weights,
+                   const IN_TYPE *I,
+                   const int *addr,
+                   IN_TYPE *llerr,
+                   int A,
+                   int B)
+{
+  log_likelihood2_impl(nmodes, aux, weights, I, addr, llerr, A, B);
+}
+
+extern "C" __global__ void 
+    log_likelihood2_auxintensity(int nmodes,
+                   OUT_TYPE *aux,
+                   const IN_TYPE *weights,
+                   const IN_TYPE *I,
+                   const int *addr,
+                   IN_TYPE *llerr,
+                   int A,
+                   int B)
+{
+  log_likelihood2_impl(nmodes, aux, weights, I, addr, llerr, A, B);
 }