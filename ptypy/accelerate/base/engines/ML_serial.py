# -*- coding: utf-8 -*-
"""
Maximum Likelihood reconstruction engine.

TODO.

  * Implement other regularizers

This file is part of the PTYPY package.

    :copyright: Copyright 2014 by the PTYPY team, see AUTHORS.
    :license: GPLv2, see LICENSE for details.
"""
import numpy as np
import time

from ptypy.engines.ML import ML, BaseModel
from .projectional_serial import serialize_array_access
from ptypy import utils as u
from ptypy.utils.verbose import logger, log
from ptypy.utils import parallel
from ptypy.engines.utils import Cnorm2, Cdot
from ptypy.engines import register
from ptypy.accelerate.base.kernels import GradientDescentKernel, AuxiliaryWaveKernel, PoUpdateKernel, PositionCorrectionKernel
from ptypy.accelerate.base import address_manglers
from ptypy.accelerate.base import array_utils as au


__all__ = ['ML_serial']

@register()
class ML_serial(ML):

    def __init__(self, ptycho_parent, pars=None):
        """
        Maximum likelihood reconstruction engine.
        """
        super(ML_serial, self).__init__(ptycho_parent, pars)

        self.kernels = {}
        self.diff_info = {}
        self.cn2_ob_grad = 0.
        self.cn2_pr_grad = 0.

    def engine_initialize(self):
        """
        Prepare for ML reconstruction.
        """
        super(ML_serial, self).engine_initialize()
        self._setup_kernels()

    def _initialize_model(self):

        # Create noise model
        if self.p.ML_type.lower() == "gaussian":
            self.ML_model = GaussianModel(self)
        elif self.p.ML_type.lower() == "poisson":
            raise NotImplementedError('Poisson norm model not yet implemented')
        elif self.p.ML_type.lower() == "euclid":
            raise NotImplementedError('Euclid norm model not yet implemented')
        else:
            raise RuntimeError("Unsupported ML_type: '%s'" % self.p.ML_type)

    def _setup_kernels(self):
        """
        Setup kernels, one for each scan. Derive scans from ptycho class
        """
        # get the scans
        for label, scan in self.ptycho.model.scans.items():

            kern = u.Param()
            kern.scanmodel = type(scan).__name__
            self.kernels[label] = kern

            # TODO: needs to be adapted for broad bandwidth
            geo = scan.geometries[0]

            # Get info to shape buffer arrays
            fpc = scan.max_frames_per_block

            # TODO : make this more foolproof
            try:
                nmodes = scan.p.coherence.num_probe_modes
            except:
                nmodes = 1

            # create buffer arrays
            ash = (fpc * nmodes,) + tuple(geo.shape)
            aux = np.zeros(ash, dtype=np.complex64)
            kern.aux = aux
            kern.a = np.zeros(ash, dtype=np.complex64)
            kern.b = np.zeros(ash, dtype=np.complex64)

            # create extra array for resampling (if needed)
            kern.resample = scan.resample > 1
            if kern.resample:
                ish = (ash[0],) + tuple(geo.shape//scan.resample)
                kern.aux_tmp1 = np.zeros(ash, dtype=np.float32)
                kern.aux_tmp2 = np.zeros(ish, dtype=np.float32)

            # setup kernels, one for each SCAN.
            kern.GDK = GradientDescentKernel(aux, nmodes)
            kern.GDK.allocate()

            kern.POK = PoUpdateKernel()
            kern.POK.allocate()

            kern.AWK = AuxiliaryWaveKernel()
            kern.AWK.allocate()

            kern.FW = geo.propagator.fw
            kern.BW = geo.propagator.bw
            kern.resolution = geo.resolution[0]

            if self.do_position_refinement:
                kern.PCK = PositionCorrectionKernel(aux, nmodes, self.p.position_refinement, geo.resolution)
                kern.PCK.allocate()

    def engine_prepare(self):

        ## Serialize new data ##

        for label, d in self.ptycho.new_data:
            prep = u.Param()
            prep.label = label
            self.diff_info[d.ID] = prep
            prep.err_phot = np.zeros((d.data.shape[0],), dtype=np.float32)
            # set floating intensity coefficients to 1.0
            # they get overridden if self.p.floating_intensities=True
            prep.float_intens_coeff = np.ones((d.data.shape[0],), dtype=np.float32)

        # Unfortunately this needs to be done for all pods, since
        # the shape of the probe / object was modified.
        # TODO: possible scaling issue
        for label, d in self.di.storages.items():
            prep = self.diff_info[d.ID]
            prep.view_IDs, prep.poe_IDs, prep.addr = serialize_array_access(d)
            # Re-create exit addresses when gradient models (single exit buffer per view) are used
            # TODO: this should not be necessary, kernels should not use exit wave information
            if self.kernels[prep.label].scanmodel in ("GradFull", "BlockGradFull"):
                for i,addr in enumerate(prep.addr):
                    nmodes = len(addr[:,2,0])
                    for j,ea in enumerate(addr[:,2,0]):
                        prep.addr[i,j,2,0] = i*nmodes+j
            prep.I = d.data
            if self.do_position_refinement:
                prep.original_addr = np.zeros_like(prep.addr)
                prep.original_addr[:] = prep.addr
                prep.ma = self.ma.S[d.ID].data

        self.ML_model.prepare()

    def _get_smooth_gradient(self, data, sigma):
        return self.smooth_gradient(data)

    def _replace_ob_grad(self):
        new_ob_grad = self.ob_grad_new
        # Smoothing preconditioner
        if self.smooth_gradient:
            self.smooth_gradient.sigma *= (1. - self.p.smooth_gradient_decay)
            for name, s in new_ob_grad.storages.items():
                s.data[:] = self._get_smooth_gradient(s.data, self.smooth_gradient.sigma)

        norm = Cnorm2(new_ob_grad)
        dot = np.real(Cdot(new_ob_grad, self.ob_grad))
        self.ob_grad << new_ob_grad
        return norm, dot

    def _replace_pr_grad(self):
        new_pr_grad = self.pr_grad_new
        # probe support
        if self.p.probe_update_start <= self.curiter:
            # Apply probe support if needed
            for name, s in new_pr_grad.storages.items():
                self.support_constraint(s)
        else:
            new_pr_grad.fill(0.)

        norm = Cnorm2(new_pr_grad)
        dot = np.real(Cdot(new_pr_grad, self.pr_grad))
        self.pr_grad << new_pr_grad
        return norm, dot

    def engine_iterate(self, num=1):
        """
        Compute `num` iterations.
        """
        ########################
        # Compute new gradient
        ########################
        tg = 0.
        tc = 0.
        ta = time.time()
        for it in range(num):
            t1 = time.time()
            error_dct = self.ML_model.new_grad()
            tg += time.time() - t1

            cn2_new_pr_grad, cdotr_pr_grad = self._replace_pr_grad()
            cn2_new_ob_grad, cdotr_ob_grad = self._replace_ob_grad()

            # probe/object rescaling
            if self.p.scale_precond:
                if cn2_new_pr_grad > 1e-5:
                    scale_p_o = (self.p.scale_probe_object * cn2_new_ob_grad
                                 / cn2_new_pr_grad)
                else:
                    scale_p_o = self.p.scale_probe_object
                if self.scale_p_o is None:
                    self.scale_p_o = scale_p_o
                else:
                    self.scale_p_o = self.scale_p_o ** self.scale_p_o_memory
                    self.scale_p_o *= scale_p_o ** (1 - self.scale_p_o_memory)
                logger.debug('Scale P/O: %6.3g' % scale_p_o)
            else:
                self.scale_p_o = self.p.scale_probe_object

            ############################
            # Compute next conjugate
            ############################
            if self.curiter == 0:
                bt = 0.
            else:
                bt_num = (self.scale_p_o * (cn2_new_pr_grad - cdotr_pr_grad) + (cn2_new_ob_grad - cdotr_ob_grad))

                bt_denom = self.scale_p_o * self.cn2_pr_grad + self.cn2_ob_grad

                bt = max(0, bt_num / bt_denom)

            # logger.info('Polak-Ribiere coefficient: %f ' % bt)

            self.cn2_ob_grad = cn2_new_ob_grad
            self.cn2_pr_grad = cn2_new_pr_grad

            dt = self.ptycho.FType
            # 3. Next conjugate
            self.ob_h *= dt(bt / self.tmin)

            # Smoothing preconditioner
            if self.smooth_gradient:
                for name, s in self.ob_h.storages.items():
                    s.data[:] -= self._get_smooth_gradient(self.ob_grad.storages[name].data, self.smooth_gradient.sigma)
            else:
                self.ob_h -= self.ob_grad

            self.pr_h *= dt(bt / self.tmin)
            self.pr_grad *= dt(self.scale_p_o)
            self.pr_h -= self.pr_grad

            # In principle, the way things are now programmed this part
            # could be iterated over in a real Newton-Raphson style.
            t2 = time.time()
            B = self.ML_model.poly_line_coeffs(self.ob_h, self.pr_h)
            tc += time.time() - t2

            if np.isinf(B).any() or np.isnan(B).any():
                logger.warning(
                    'Warning! inf or nan found! Trying to continue...')
                B[np.isinf(B)] = 0.
                B[np.isnan(B)] = 0.

            self.tmin = dt(-.5 * B[1] / B[2])
            self.ob_h *= self.tmin
            self.pr_h *= self.tmin
            self.ob += self.ob_h
            self.pr += self.pr_h
            # Newton-Raphson loop would end here

            # Refine the scan positions
            self.position_update()

            # Allow for customized modifications at the end of each iteration
            self._post_iterate_update()

            # increase iteration counter
            self.curiter += 1

        logger.info('Time spent in gradient calculation: %.2f' % tg)
        logger.info('  ....  in coefficient calculation: %.2f' % tc)
        return error_dct  # np.array([[self.ML_model.LL[0]] * 3])

    def position_update(self):
        """ 
        Position refinement
        """
        if not self.do_position_refinement:
            return
        do_update_pos = (self.p.position_refinement.stop > self.curiter >= self.p.position_refinement.start)
        do_update_pos &= (self.curiter % self.p.position_refinement.interval) == 0

        # Update positions
        if do_update_pos:
            """
            Iterates through all positions and refines them by a given algorithm. 
            """
            log(4, "----------- START POS REF -------------")
            for dID in self.di.S.keys():

                prep = self.diff_info[dID]
                pID, oID, eID = prep.poe_IDs
                ob = self.ob.S[oID].data
                pr = self.pr.S[pID].data
                kern = self.kernels[prep.label]
                aux = kern.aux
                addr = prep.addr
                original_addr = prep.original_addr
                mangled_addr = addr.copy()
                w = prep.weights
                I = prep.I
                err_phot = prep.err_phot

                PCK = kern.PCK
                FW = kern.FW

                # Keep track of object boundaries
                max_oby = ob.shape[-2] - aux.shape[-2] - 1
                max_obx = ob.shape[-1] - aux.shape[-1] - 1

                # We need to re-calculate the current error 
                PCK.build_aux(aux, addr, ob, pr)
                aux[:] = FW(aux)
                PCK.log_likelihood_ml(aux, addr, I, w, err_phot)
                error_state = np.zeros_like(err_phot)
                error_state[:] = err_phot
                PCK.mangler.setup_shifts(self.curiter, nframes=addr.shape[0])

                log(4, 'Position refinement trial: iteration %s' % (self.curiter))
                for i in range(PCK.mangler.nshifts):
                    PCK.mangler.get_address(i, addr, mangled_addr, max_oby, max_obx)
                    PCK.build_aux(aux, mangled_addr, ob, pr)
                    aux[:] = FW(aux)
                    PCK.log_likelihood_ml(aux, mangled_addr, I, w, err_phot)
                    PCK.update_addr_and_error_state(addr, error_state, mangled_addr, err_phot)

                prep.err_phot = error_state
                prep.addr = addr

    def engine_finalize(self):
        """
        try deleting ever helper contianer
        """
        if self.do_position_refinement and self.p.position_refinement.record:
            for label, d in self.di.storages.items():
                prep = self.diff_info[d.ID]
                res = self.kernels[prep.label].resolution
                for i,view in enumerate(d.views):
                    for j,(pname, pod) in enumerate(view.pods.items()):
                        delta = (prep.addr[i][j][1][1:] - prep.original_addr[i][j][1][1:]) * res
                        pod.ob_view.coord += delta 
                        pod.ob_view.storage.update_views(pod.ob_view)
            self.ptycho.record_positions = True

        # Save floating intensities into runtime
        float_intens_coeff = {}
        for label, d in self.di.storages.items():
            prep = self.diff_info[d.ID]
            float_intens_coeff[label] = prep.float_intens_coeff
        self.ptycho.runtime["float_intens"] = parallel.gather_dict(float_intens_coeff)


class BaseModelSerial(BaseModel):
    """
    Base class for log-likelihood models.
    """

    def __del__(self):
        """
        Clean up routine
        """
        pass


class GaussianModel(BaseModelSerial):
    """
    Gaussian noise model.
    TODO: feed actual statistical weights instead of using the Poisson statistic heuristic.
    """

    def __init__(self, MLengine):
        """
        Core functions for ML computation using a Gaussian model.
        """
        super(GaussianModel, self).__init__(MLengine)

    def prepare(self):

        super(GaussianModel, self).prepare()

        for label, d in self.engine.ptycho.new_data:
            prep = self.engine.diff_info[d.ID]
            prep.weights = (self.Irenorm * self.engine.ma.S[d.ID].data
                            / (1. / self.Irenorm + d.data)).astype(d.data.dtype)
            prep.intensity = self.engine.di.S[d.ID].data
            kern = self.engine.kernels[prep.label]
            if kern.resample:
                prep.weights2 = np.zeros((prep.weights.shape[0],) + kern.aux_tmp1.shape[-2:], dtype=prep.weights.dtype)
                au.resample(prep.weights2, prep.weights)
                prep.intensity2 = np.zeros((prep.intensity.shape[0],) + kern.aux_tmp1.shape[-2:], dtype=prep.weights.dtype)
                au.resample(prep.intensity2, prep.intensity)

    def __del__(self):
        """
        Clean up routine
        """
        super(GaussianModel, self).__del__()

    def new_grad(self):
        """
        Compute a new gradient direction according to a Gaussian noise model.

        Note: The negative log-likelihood and local errors are also computed
        here.
        """
        ob_grad = self.engine.ob_grad_new
        pr_grad = self.engine.pr_grad_new
        ob_grad << 0.
        pr_grad << 0.

        # We need an array for MPI
        LL = np.array([0.])
        error_dct = {}

        for dID in self.di.S.keys():
            prep = self.engine.diff_info[dID]
            # find probe, object in exit ID in dependence of dID
            pID, oID, eID = prep.poe_IDs

            # references for kernels
            kern = self.engine.kernels[prep.label]
            GDK = kern.GDK
            AWK = kern.AWK
            POK = kern.POK

            aux = kern.aux

            FW = kern.FW
            BW = kern.BW

            # get addresses and auxilliary array
            addr = prep.addr
            w = prep.weights2
            I = prep.intensity2
            err_phot = prep.err_phot
            fic = prep.float_intens_coeff

            # local references
            ob = self.engine.ob.S[oID].data
            obg = ob_grad.S[oID].data
            pr = self.engine.pr.S[pID].data
            prg = pr_grad.S[pID].data

            # resampling
            if kern.resample:
                aux_tmp1 = kern.aux_tmp1
                aux_tmp2 = kern.aux_tmp2

            I = prep.I

            # make propagated exit (to buffer)
            AWK.build_aux_no_ex(aux, addr, ob, pr, add=False)

            # forward prop
            aux[:] = FW(aux)

<<<<<<< HEAD
            if kern.resample:
                aux_tmp1 = np.abs(aux)**2
                au.resample(aux_tmp2, aux_tmp1)
                au.resample(aux_tmp1, aux_tmp2)
                GDK.make_model(aux_tmp1, addr, aux_is_intensity=True)
            else:
                GDK.make_model(aux, addr)
=======
            GDK.make_model(aux, addr)
>>>>>>> 358a30df

            if self.p.floating_intensities:
                GDK.floating_intensity(addr, w, I, fic)

            GDK.main(aux, addr, w, I)
            GDK.error_reduce(addr, err_phot)
            aux[:] = BW(aux)

            POK.ob_update_ML(addr, obg, pr, aux)
            POK.pr_update_ML(addr, prg, ob, aux)

        for dID, prep in self.engine.diff_info.items():
            err_phot = prep.err_phot
            LL += err_phot.sum()
            err_phot /= np.prod(prep.weights.shape[-2:])
            err_fourier = np.zeros_like(err_phot)
            err_exit = np.zeros_like(err_phot)
            errs = np.ascontiguousarray(np.vstack([err_fourier, err_phot, err_exit]).T)
            error_dct.update(zip(prep.view_IDs, errs))

        # MPI reduction of gradients
        ob_grad.allreduce()
        pr_grad.allreduce()
        parallel.allreduce(LL)

        # Object regularizer
        if self.regularizer:
            for name, s in self.engine.ob.storages.items():
                ob_grad.storages[name].data += self.regularizer.grad(s.data)
                LL += self.regularizer.LL

        self.LL = LL / self.tot_measpts
        return error_dct

    def poly_line_coeffs(self, c_ob_h, c_pr_h):
        """
        Compute the coefficients of the polynomial for line minimization
        in direction h
        """

        B = np.zeros((3,), dtype=np.longdouble)
        Brenorm = 1. / self.LL[0] ** 2

        # Outer loop: through diffraction patterns
        for dID in self.di.S.keys():
            prep = self.engine.diff_info[dID]

            # find probe, object in exit ID in dependence of dID
            pID, oID, eID = prep.poe_IDs

            # references for kernels
            kern = self.engine.kernels[prep.label]
            GDK = kern.GDK
            AWK = kern.AWK

            f = kern.aux
            a = kern.a
            b = kern.b

            FW = kern.FW

            # get addresses and auxilliary array
            addr = prep.addr
            w = prep.weights
            I = prep.intensity
            fic = prep.float_intens_coeff

            # local references
            ob = self.ob.S[oID].data
            ob_h = c_ob_h.S[oID].data
            pr = self.pr.S[pID].data
            pr_h = c_pr_h.S[pID].data

            # resampling
            if kern.resample:
                w = prep.weights2
                I = prep.intensity2

            # make propagated exit (to buffer)
            AWK.build_aux_no_ex(f, addr, ob, pr, add=False)
            AWK.build_aux_no_ex(a, addr, ob_h, pr, add=False)
            AWK.build_aux_no_ex(a, addr, ob, pr_h, add=True)
            AWK.build_aux_no_ex(b, addr, ob_h, pr_h, add=False)

            # forward prop
            f[:] = FW(f)
            a[:] = FW(a)
            b[:] = FW(b)

            GDK.make_a012(f, a, b, addr, I, fic)
            GDK.fill_b(addr, Brenorm, w, B)

        parallel.allreduce(B)

        # Object regularizer
        if self.regularizer:
            for name, s in self.ob.storages.items():
                B += Brenorm * self.regularizer.poly_line_coeffs(
                    c_ob_h.storages[name].data, s.data)

        self.B = B

        return B<|MERGE_RESOLUTION|>--- conflicted
+++ resolved
@@ -462,7 +462,6 @@
             # forward prop
             aux[:] = FW(aux)
 
-<<<<<<< HEAD
             if kern.resample:
                 aux_tmp1 = np.abs(aux)**2
                 au.resample(aux_tmp2, aux_tmp1)
@@ -470,9 +469,6 @@
                 GDK.make_model(aux_tmp1, addr, aux_is_intensity=True)
             else:
                 GDK.make_model(aux, addr)
-=======
-            GDK.make_model(aux, addr)
->>>>>>> 358a30df
 
             if self.p.floating_intensities:
                 GDK.floating_intensity(addr, w, I, fic)
