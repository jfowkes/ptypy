# -*- coding: utf-8 -*-
"""
Maximum Likelihood reconstruction engine.

TODO.

  * Implement other regularizers

This file is part of the PTYPY package.

    :copyright: Copyright 2014 by the PTYPY team, see AUTHORS.
    :license: GPLv2, see LICENSE for details.
"""
import numpy as np
import time

from ptypy.engines.ML import ML, BaseModel
from .DM_serial import serialize_array_access
from ptypy import utils as u
from ptypy.utils.verbose import logger, log
from ptypy.utils import parallel
from ptypy.engines.utils import Cnorm2, Cdot
from ptypy.engines import register
from ptypy.accelerate.base.kernels import GradientDescentKernel, AuxiliaryWaveKernel, PoUpdateKernel, PositionCorrectionKernel
from ptypy.accelerate.base import address_manglers
from ptypy.accelerate.base import array_utils as au


__all__ = ['ML_serial']

@register()
class ML_serial(ML):

    def __init__(self, ptycho_parent, pars=None):
        """
        Maximum likelihood reconstruction engine.
        """
        super(ML_serial, self).__init__(ptycho_parent, pars)

        self.kernels = {}
        self.diff_info = {}
        self.cn2_ob_grad = 0.
        self.cn2_pr_grad = 0.

    def engine_initialize(self):
        """
        Prepare for ML reconstruction.
        """
        super(ML_serial, self).engine_initialize()
        self._setup_kernels()

    def _initialize_model(self):

        # Create noise model
        if self.p.ML_type.lower() == "gaussian":
            self.ML_model = GaussianModel(self)
        elif self.p.ML_type.lower() == "poisson":
            raise NotImplementedError('Poisson norm model not yet implemented')
        elif self.p.ML_type.lower() == "euclid":
            raise NotImplementedError('Euclid norm model not yet implemented')
        else:
            raise RuntimeError("Unsupported ML_type: '%s'" % self.p.ML_type)

    def _setup_kernels(self):
        """
        Setup kernels, one for each scan. Derive scans from ptycho class
        """
        # get the scans
        for label, scan in self.ptycho.model.scans.items():

            kern = u.Param()
            self.kernels[label] = kern

            # TODO: needs to be adapted for broad bandwidth
            geo = scan.geometries[0]

            # Get info to shape buffer arrays
            # TODO: make this part of the engine rather than scan
            fpc = self.ptycho.frames_per_block

            # When using MPI, the nr. of frames per block is smaller
            fpc = fpc // parallel.size

            # TODO : make this more foolproof
            try:
                nmodes = scan.p.coherence.num_probe_modes
            except:
                nmodes = 1

            # create buffer arrays
            ash = (fpc * nmodes,) + tuple(geo.shape)
            aux = np.zeros(ash, dtype=np.complex64)
            kern.aux = aux
            kern.a = np.zeros(ash, dtype=np.complex64)
            kern.b = np.zeros(ash, dtype=np.complex64)

            # create extra array for resampling (if needed)
            kern.resample = scan.resample > 1
            if kern.resample:
                ish = (ash[0],) + tuple(geo.shape//scan.resample)
                kern.aux_tmp1 = np.zeros(ash, dtype=np.float32)
                kern.aux_tmp2 = np.zeros(ish, dtype=np.float32)

            # setup kernels, one for each SCAN.
            kern.GDK = GradientDescentKernel(aux, nmodes)
            kern.GDK.allocate()

            kern.POK = PoUpdateKernel()
            kern.POK.allocate()

            kern.AWK = AuxiliaryWaveKernel()
            kern.AWK.allocate()

            kern.FW = geo.propagator.fw
            kern.BW = geo.propagator.bw
            kern.resolution = geo.resolution[0]

            if self.do_position_refinement:
                kern.PCK = PositionCorrectionKernel(aux, nmodes, self.p.position_refinement, geo.resolution)
                kern.PCK.allocate()

    def engine_prepare(self):

        ## Serialize new data ##

        for label, d in self.ptycho.new_data:
            prep = u.Param()
            prep.label = label
            self.diff_info[d.ID] = prep
            prep.err_phot = np.zeros((d.data.shape[0],), dtype=np.float32)
            # set floating intensity coefficients to 1.0
            # they get overridden if self.p.floating_intensities=True
            prep.float_intens_coeff = np.ones((d.data.shape[0],), dtype=np.float32)

        # Unfortunately this needs to be done for all pods, since
        # the shape of the probe / object was modified.
        # TODO: possible scaling issue
        for label, d in self.di.storages.items():
            prep = self.diff_info[d.ID]
            prep.view_IDs, prep.poe_IDs, prep.addr = serialize_array_access(d)
            prep.I = d.data
            if self.do_position_refinement:
                prep.original_addr = np.zeros_like(prep.addr)
                prep.original_addr[:] = prep.addr
                prep.ma = self.ma.S[d.ID].data

        self.ML_model.prepare()

    def _get_smooth_gradient(self, data, sigma):
        return self.smooth_gradient(data)

    def _replace_ob_grad(self):
        new_ob_grad = self.ob_grad_new
        # Smoothing preconditioner
        if self.smooth_gradient:
            self.smooth_gradient.sigma *= (1. - self.p.smooth_gradient_decay)
            for name, s in new_ob_grad.storages.items():
                s.data[:] = self._get_smooth_gradient(s.data, self.smooth_gradient.sigma)

        norm = Cnorm2(new_ob_grad)
        dot = np.real(Cdot(new_ob_grad, self.ob_grad))
        self.ob_grad << new_ob_grad
        return norm, dot

    def _replace_pr_grad(self):
        new_pr_grad = self.pr_grad_new
        # probe support
        if self.p.probe_update_start <= self.curiter:
            # Apply probe support if needed
            for name, s in new_pr_grad.storages.items():
                self.support_constraint(s)
        else:
            new_pr_grad.fill(0.)

        norm = Cnorm2(new_pr_grad)
        dot = np.real(Cdot(new_pr_grad, self.pr_grad))
        self.pr_grad << new_pr_grad
        return norm, dot

    def engine_iterate(self, num=1):
        """
        Compute `num` iterations.
        """
        ########################
        # Compute new gradient
        ########################
        tg = 0.
        tc = 0.
        ta = time.time()
        for it in range(num):
            t1 = time.time()
            error_dct = self.ML_model.new_grad()
            tg += time.time() - t1

            cn2_new_pr_grad, cdotr_pr_grad = self._replace_pr_grad()
            cn2_new_ob_grad, cdotr_ob_grad = self._replace_ob_grad()

            # probe/object rescaling
            if self.p.scale_precond:
                if cn2_new_pr_grad > 1e-5:
                    scale_p_o = (self.p.scale_probe_object * cn2_new_ob_grad
                                 / cn2_new_pr_grad)
                else:
                    scale_p_o = self.p.scale_probe_object
                if self.scale_p_o is None:
                    self.scale_p_o = scale_p_o
                else:
                    self.scale_p_o = self.scale_p_o ** self.scale_p_o_memory
                    self.scale_p_o *= scale_p_o ** (1 - self.scale_p_o_memory)
                logger.debug('Scale P/O: %6.3g' % scale_p_o)
            else:
                self.scale_p_o = self.p.scale_probe_object

            ############################
            # Compute next conjugate
            ############################
            if self.curiter == 0:
                bt = 0.
            else:
                bt_num = (self.scale_p_o * (cn2_new_pr_grad - cdotr_pr_grad) + (cn2_new_ob_grad - cdotr_ob_grad))

                bt_denom = self.scale_p_o * self.cn2_pr_grad + self.cn2_ob_grad

                bt = max(0, bt_num / bt_denom)
                #print(it, bt, bt_num, bt_denom)
            # verbose(3,'Polak-Ribiere coefficient: %f ' % bt)

            self.cn2_ob_grad = cn2_new_ob_grad
            self.cn2_pr_grad = cn2_new_pr_grad

            dt = self.ptycho.FType
            # 3. Next conjugate
            self.ob_h *= dt(bt / self.tmin)

            # Smoothing preconditioner
            if self.smooth_gradient:
                for name, s in self.ob_h.storages.items():
                    s.data[:] -= self._get_smooth_gradient(self.ob_grad.storages[name].data, self.smooth_gradient.sigma)
            else:
                self.ob_h -= self.ob_grad

            self.pr_h *= dt(bt / self.tmin)
            self.pr_grad *= dt(self.scale_p_o)
            self.pr_h -= self.pr_grad

            # In principle, the way things are now programmed this part
            # could be iterated over in a real Newton-Raphson style.
            t2 = time.time()
            B = self.ML_model.poly_line_coeffs(self.ob_h, self.pr_h)
            tc += time.time() - t2

            if np.isinf(B).any() or np.isnan(B).any():
                logger.warning(
                    'Warning! inf or nan found! Trying to continue...')
                B[np.isinf(B)] = 0.
                B[np.isnan(B)] = 0.

            self.tmin = dt(-.5 * B[1] / B[2])
            self.ob_h *= self.tmin
            self.pr_h *= self.tmin
            self.ob += self.ob_h
            self.pr += self.pr_h
            # Newton-Raphson loop would end here

            # Refine the scan positions
            self.position_update()

            # Allow for customized modifications at the end of each iteration
            self._post_iterate_update()

            # increase iteration counter
            self.curiter += 1

        logger.info('Time spent in gradient calculation: %.2f' % tg)
        logger.info('  ....  in coefficient calculation: %.2f' % tc)
        return error_dct  # np.array([[self.ML_model.LL[0]] * 3])

    def position_update(self):
        """ 
        Position refinement
        """
        if not self.do_position_refinement:
            return
        do_update_pos = (self.p.position_refinement.stop > self.curiter >= self.p.position_refinement.start)
        do_update_pos &= (self.curiter % self.p.position_refinement.interval) == 0

        # Update positions
        if do_update_pos:
            """
            Iterates through all positions and refines them by a given algorithm. 
            """
            log(4, "----------- START POS REF -------------")
            for dID in self.di.S.keys():

                prep = self.diff_info[dID]
                pID, oID, eID = prep.poe_IDs
                ob = self.ob.S[oID].data
                pr = self.pr.S[pID].data
                kern = self.kernels[prep.label]
                aux = kern.aux
                addr = prep.addr
                original_addr = prep.original_addr
                mangled_addr = addr.copy()
                ma = prep.ma
                mag = np.sqrt(prep.I)
                err_phot = prep.err_phot

                PCK = kern.PCK
                FW = kern.FW

                # Keep track of object boundaries
                max_oby = ob.shape[-2] - aux.shape[-2] - 1
                max_obx = ob.shape[-1] - aux.shape[-1] - 1

                # We need to re-calculate the current error 
                PCK.build_aux(aux, addr, ob, pr)
                aux[:] = FW(aux)
                PCK.log_likelihood(aux, addr, mag, ma, err_phot)
                error_state = np.zeros_like(err_phot)
                error_state[:] = err_phot
                PCK.mangler.setup_shifts(self.curiter, nframes=addr.shape[0])

                log(4, 'Position refinement trial: iteration %s' % (self.curiter))
                for i in range(PCK.mangler.nshifts):
                    PCK.mangler.get_address(i, addr, mangled_addr, max_oby, max_obx)
                    PCK.build_aux(aux, mangled_addr, ob, pr)
                    aux[:] = FW(aux)
                    PCK.log_likelihood(aux, mangled_addr, mag, ma, err_phot)
                    PCK.update_addr_and_error_state(addr, error_state, mangled_addr, err_phot)

                prep.err_phot = error_state
                prep.addr = addr

    def engine_finalize(self):
        """
        try deleting ever helper contianer
        """
        if self.do_position_refinement and self.p.position_refinement.record:
            for label, d in self.di.storages.items():
                prep = self.diff_info[d.ID]
                res = self.kernels[prep.label].resolution
                for i,view in enumerate(d.views):
                    for j,(pname, pod) in enumerate(view.pods.items()):
                        delta = (prep.addr[i][j][1][1:] - prep.original_addr[i][j][1][1:]) * res
                        pod.ob_view.coord += delta 
                        pod.ob_view.storage.update_views(pod.ob_view)
            self.ptycho.record_positions = True

        # Save floating intensities into runtime
        float_intens_coeff = {}
        for label, d in self.di.storages.items():
            prep = self.diff_info[d.ID]
            float_intens_coeff[label] = prep.float_intens_coeff
        self.ptycho.runtime["float_intens"] = parallel.gather_dict(float_intens_coeff)


class BaseModelSerial(BaseModel):
    """
    Base class for log-likelihood models.
    """

    def __del__(self):
        """
        Clean up routine
        """
        pass


class GaussianModel(BaseModelSerial):
    """
    Gaussian noise model.
    TODO: feed actual statistical weights instead of using the Poisson statistic heuristic.
    """

    def __init__(self, MLengine):
        """
        Core functions for ML computation using a Gaussian model.
        """
        super(GaussianModel, self).__init__(MLengine)

    def prepare(self):

        super(GaussianModel, self).prepare()

        for label, d in self.engine.ptycho.new_data:
            prep = self.engine.diff_info[d.ID]
            prep.weights = (self.Irenorm * self.engine.ma.S[d.ID].data
                            / (1. / self.Irenorm + d.data)).astype(d.data.dtype)
            prep.intensity = self.engine.di.S[d.ID].data
            kern = self.engine.kernels[prep.label]
            if kern.resample:
                prep.weights2 = np.zeros((prep.weights.shape[0],) + kern.aux_tmp1.shape[-2:], dtype=prep.weights.dtype)
                au.resample(prep.weights2, prep.weights)
                prep.intensity2 = np.zeros((prep.intensity.shape[0],) + kern.aux_tmp1.shape[-2:], dtype=prep.weights.dtype)
                au.resample(prep.intensity2, prep.intensity)

    def __del__(self):
        """
        Clean up routine
        """
        super(GaussianModel, self).__del__()

    def new_grad(self):
        """
        Compute a new gradient direction according to a Gaussian noise model.

        Note: The negative log-likelihood and local errors are also computed
        here.
        """
        ob_grad = self.engine.ob_grad_new
        pr_grad = self.engine.pr_grad_new
        ob_grad << 0.
        pr_grad << 0.

        # We need an array for MPI
        LL = np.array([0.])
        error_dct = {}

        for dID in self.di.S.keys():
            prep = self.engine.diff_info[dID]
            # find probe, object in exit ID in dependence of dID
            pID, oID, eID = prep.poe_IDs

            # references for kernels
            kern = self.engine.kernels[prep.label]
            GDK = kern.GDK
            AWK = kern.AWK
            POK = kern.POK

            aux = kern.aux

            FW = kern.FW
            BW = kern.BW

            # get addresses and auxilliary array
            addr = prep.addr
            w = prep.weights2
            I = prep.intensity2
            err_phot = prep.err_phot
            fic = prep.float_intens_coeff

            # local references
            ob = self.engine.ob.S[oID].data
            obg = ob_grad.S[oID].data
            pr = self.engine.pr.S[pID].data
            prg = pr_grad.S[pID].data
<<<<<<< HEAD

            # resampling
            if kern.resample:
                aux_tmp1 = kern.aux_tmp1
                aux_tmp2 = kern.aux_tmp2
=======
            I = prep.I
>>>>>>> d3888526

            # make propagated exit (to buffer)
            AWK.build_aux_no_ex(aux, addr, ob, pr, add=False)

            # forward prop
            aux[:] = FW(aux)

            if kern.resample:
                aux_tmp1 = np.abs(aux)**2
                au.resample(aux_tmp2, aux_tmp1)
                au.resample(aux_tmp1, aux_tmp2)
                GDK.make_model(aux_tmp1, addr, aux_is_intensity=True)
            else:
                GDK.make_model(aux, addr)

            if self.p.floating_intensities:
                GDK.floating_intensity(addr, w, I, fic)
            GDK.main(aux, addr, w, I)
            GDK.error_reduce(addr, err_phot)

            aux[:] = BW(aux)

            POK.ob_update_ML(addr, obg, pr, aux)
            POK.pr_update_ML(addr, prg, ob, aux)

        for dID, prep in self.engine.diff_info.items():
            err_phot = prep.err_phot
            LL += err_phot.sum()
            err_phot /= np.prod(prep.weights.shape[-2:])
            err_fourier = np.zeros_like(err_phot)
            err_exit = np.zeros_like(err_phot)
            errs = np.ascontiguousarray(np.vstack([err_fourier, err_phot, err_exit]).T)
            error_dct.update(zip(prep.view_IDs, errs))

        # MPI reduction of gradients
        ob_grad.allreduce()
        pr_grad.allreduce()
        parallel.allreduce(LL)

        # Object regularizer
        if self.regularizer:
            for name, s in self.engine.ob.storages.items():
                ob_grad.storages[name].data += self.regularizer.grad(s.data)
                LL += self.regularizer.LL

        self.LL = LL / self.tot_measpts
        return error_dct

    def poly_line_coeffs(self, c_ob_h, c_pr_h):
        """
        Compute the coefficients of the polynomial for line minimization
        in direction h
        """

        B = np.zeros((3,), dtype=np.longdouble)
        Brenorm = 1. / self.LL[0] ** 2

        # Outer loop: through diffraction patterns
        for dID in self.di.S.keys():
            prep = self.engine.diff_info[dID]

            # find probe, object in exit ID in dependence of dID
            pID, oID, eID = prep.poe_IDs

            # references for kernels
            kern = self.engine.kernels[prep.label]
            GDK = kern.GDK
            AWK = kern.AWK

            f = kern.aux
            a = kern.a
            b = kern.b

            FW = kern.FW

            # get addresses and auxilliary array
            addr = prep.addr
            w = prep.weights
            I = prep.intensity
            fic = prep.float_intens_coeff

            # local references
            ob = self.ob.S[oID].data
            ob_h = c_ob_h.S[oID].data
            pr = self.pr.S[pID].data
            pr_h = c_pr_h.S[pID].data

            # resampling
            if kern.resample:
                w = prep.weights2
                I = prep.intensity2

            # make propagated exit (to buffer)
            AWK.build_aux_no_ex(f, addr, ob, pr, add=False)
            AWK.build_aux_no_ex(a, addr, ob_h, pr, add=False)
            AWK.build_aux_no_ex(a, addr, ob, pr_h, add=True)
            AWK.build_aux_no_ex(b, addr, ob_h, pr_h, add=False)

            # forward prop
            f[:] = FW(f)
            a[:] = FW(a)
            b[:] = FW(b)

            GDK.make_a012(f, a, b, addr, I, fic)
            GDK.fill_b(addr, Brenorm, w, B)

        parallel.allreduce(B)

        # Object regularizer
        if self.regularizer:
            for name, s in self.ob.storages.items():
                B += Brenorm * self.regularizer.poly_line_coeffs(
                    c_ob_h.storages[name].data, s.data)

        self.B = B

        return B<|MERGE_RESOLUTION|>--- conflicted
+++ resolved
@@ -444,15 +444,13 @@
             obg = ob_grad.S[oID].data
             pr = self.engine.pr.S[pID].data
             prg = pr_grad.S[pID].data
-<<<<<<< HEAD
 
             # resampling
             if kern.resample:
                 aux_tmp1 = kern.aux_tmp1
                 aux_tmp2 = kern.aux_tmp2
-=======
+
             I = prep.I
->>>>>>> d3888526
 
             # make propagated exit (to buffer)
             AWK.build_aux_no_ex(aux, addr, ob, pr, add=False)
