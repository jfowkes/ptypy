"""
This script is a test for ptychographic reconstruction in the absence
of actual data. It uses the test Scan class
`ptypy.core.data.MoonFlowerScan` to provide "data".
"""

from ptypy.core import Ptycho
from ptypy import utils as u
import unittest

# class PrepAndRunDMMFMultipleProbesTest(unittest.TestCase):
#     def test_multiprobe(self):

<<<<<<< HEAD
# p = u.Param()
#
# # for verbose output
# p.verbose_level = 3
#
# # set home path
# p.io = u.Param()
# p.io.home = "/tmp/ptypy/"
# p.io.autosave = None
#
# # max 200 frames (128x128px) of diffraction data
# p.scans = u.Param()
# p.scans.MF = u.Param()
# # now you have to specify which ScanModel to use with scans.XX.name,
# # just as you have to give 'name' for engines and PtyScan subclasses.
# p.scans.MF.name = 'Full' # or 'Full'
# p.scans.MF.data= u.Param()
# p.scans.MF.data.name = 'MoonFlowerScan'
# p.scans.MF.data.shape = 128
# p.scans.MF.data.num_frames = 200
# p.scans.MF.data.save = None
#
# # position distance in fraction of illumination frame
# p.scans.MF.data.density = 0.15
# # total number of photon in empty beam
# p.scans.MF.data.photons = 1e8
# # Gaussian FWHM of possible detector blurring
# p.scans.MF.data.psf = 0.7
# p.scans.MF.coherence=u.Param()
# p.scans.MF.coherence.num_probe_modes = 6
# p.scans.MF.illumination = u.Param()
# p.scans.MF.illumination.diversity = u.Param(noise=(1.0, 1.0))
#
#
# # attach a reconstrucion engine
# p.engines = u.Param()
# p.engines.engine00 = u.Param()
# p.engines.engine00.name = 'DM'
# p.engines.engine00.numiter = 130
# p.engines.engine00.fourier_relax_factor = 0.05
#
#
# # prepare and run
# P = Ptycho(p,level=4)
# P.plot_overview()
=======
# for verbose output
p.verbose_level = 3

# set home path
p.io = u.Param()
p.io.home = "/tmp/ptypy/"
p.io.autosave = u.Param(active=False)
p.io.autoplot = u.Param(active=False)
# max 200 frames (128x128px) of diffraction data
p.scans = u.Param()
p.scans.MF = u.Param()
# now you have to specify which ScanModel to use with scans.XX.name,
# just as you have to give 'name' for engines and PtyScan subclasses.
p.scans.MF.name = 'Full' # or 'Full'
p.scans.MF.data= u.Param()
p.scans.MF.data.name = 'MoonFlowerScan'
p.scans.MF.data.shape = 128
p.scans.MF.data.num_frames = 200
p.scans.MF.data.save = None

# position distance in fraction of illumination frame
p.scans.MF.data.density = 0.15
# total number of photon in empty beam
p.scans.MF.data.photons = 1e8
# Gaussian FWHM of possible detector blurring
p.scans.MF.data.psf = 0.7
p.scans.MF.coherence=u.Param()
p.scans.MF.coherence.num_probe_modes = 6
p.scans.MF.illumination = u.Param()
p.scans.MF.illumination.diversity = u.Param(noise=(1.0, 1.0))


# attach a reconstrucion engine
p.engines = u.Param()
p.engines.engine00 = u.Param()
p.engines.engine00.name = 'DM'
p.engines.engine00.numiter = 130
p.engines.engine00.fourier_relax_factor = 0.05


# prepare and run
P = Ptycho(p,level=4)
P.plot_overview()
>>>>>>> 3e583561
<|MERGE_RESOLUTION|>--- conflicted
+++ resolved
@@ -11,53 +11,6 @@
 # class PrepAndRunDMMFMultipleProbesTest(unittest.TestCase):
 #     def test_multiprobe(self):
 
-<<<<<<< HEAD
-# p = u.Param()
-#
-# # for verbose output
-# p.verbose_level = 3
-#
-# # set home path
-# p.io = u.Param()
-# p.io.home = "/tmp/ptypy/"
-# p.io.autosave = None
-#
-# # max 200 frames (128x128px) of diffraction data
-# p.scans = u.Param()
-# p.scans.MF = u.Param()
-# # now you have to specify which ScanModel to use with scans.XX.name,
-# # just as you have to give 'name' for engines and PtyScan subclasses.
-# p.scans.MF.name = 'Full' # or 'Full'
-# p.scans.MF.data= u.Param()
-# p.scans.MF.data.name = 'MoonFlowerScan'
-# p.scans.MF.data.shape = 128
-# p.scans.MF.data.num_frames = 200
-# p.scans.MF.data.save = None
-#
-# # position distance in fraction of illumination frame
-# p.scans.MF.data.density = 0.15
-# # total number of photon in empty beam
-# p.scans.MF.data.photons = 1e8
-# # Gaussian FWHM of possible detector blurring
-# p.scans.MF.data.psf = 0.7
-# p.scans.MF.coherence=u.Param()
-# p.scans.MF.coherence.num_probe_modes = 6
-# p.scans.MF.illumination = u.Param()
-# p.scans.MF.illumination.diversity = u.Param(noise=(1.0, 1.0))
-#
-#
-# # attach a reconstrucion engine
-# p.engines = u.Param()
-# p.engines.engine00 = u.Param()
-# p.engines.engine00.name = 'DM'
-# p.engines.engine00.numiter = 130
-# p.engines.engine00.fourier_relax_factor = 0.05
-#
-#
-# # prepare and run
-# P = Ptycho(p,level=4)
-# P.plot_overview()
-=======
 # for verbose output
 p.verbose_level = 3
 
@@ -101,4 +54,3 @@
 # prepare and run
 P = Ptycho(p,level=4)
 P.plot_overview()
->>>>>>> 3e583561
