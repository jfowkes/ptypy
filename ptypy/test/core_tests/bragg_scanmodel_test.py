--- conflicted
+++ resolved
@@ -7,13 +7,9 @@
 from ptypy.core import Ptycho
 from ptypy import utils as u
 import numpy as np
-<<<<<<< HEAD
-import tempfile
-import os
-=======
+
 import os
 import tempfile
->>>>>>> 2ad8157c
 
 class Bragg3dModelTest(unittest.TestCase):
     def test_frame_assembly(self):
@@ -26,11 +22,8 @@
         p.scans.scan01.name = 'Bragg3dModel'
         p.scans.scan01.data = u.Param()
         p.scans.scan01.data.name = 'Bragg3dSimScan'
-<<<<<<< HEAD
-        p.scans.scan01.data.dump = os.path.join(tempfile.mkdtemp(suffix='tmp'),'tmp.npz')
-=======
         p.scans.scan01.data.dump = os.path.join(outpath, 'tmp.npz')
->>>>>>> 2ad8157c
+
         p.scans.scan01.data.shuffle = True
 
         # simulate and then load data
