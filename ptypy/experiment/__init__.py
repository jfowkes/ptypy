# -*- coding: utf-8 -*-
"""
Beamline-specific data preparation modules.

Currently available:
 * I13DLS, FFP and NFP
 * I08DLS, FFP and NFP
 * ID16A ESRF, NFP
 * AMO LCLS
 * DiProI FERMI
 * Nanomax in a temporary format

This file is part of the PTYPY package.

    :copyright: Copyright 2014 by the PTYPY team, see AUTHORS.
    :license: GPLv2, see LICENSE for details.
"""
#from data_structure import *

# Import instrument-specific modules
#import cSAXS
from I13_ffp import I13ScanFFP
from I13_nfp import I13ScanNFP
from DLS import DlsScan
from I08 import I08Scan
from savu import Savu
from plugin import makeScanPlugin
from ID16Anfp import ID16AScan
from AMO_LCLS import AMOScan
from DiProI_FERMI import DiProIFERMIScan
from optiklabor import FliSpecScanMultexp
from UCL import UCLLaserScan
<<<<<<< HEAD
from nanomax import NanomaxTmpScan, NanomaxTmpScanOnline
from I13_farfield import I13Scan
=======
from ALS_5321 import ALS5321Scan
>>>>>>> 1b258ec1

PtyScanTypes = dict(
    i13dls_ffp = I13ScanFFP,
    i13dls_nfp = I13ScanNFP,
    dls = DlsScan,
    i08dls = I08Scan,
    savu = Savu,
    plugin = makeScanPlugin,
    id16a_nfp = ID16AScan,
    amo_lcls = AMOScan,
    diproi_fermi = DiProIFERMIScan,
    fli_spec_multexp = FliSpecScanMultexp,
    laser_ucl = UCLLaserScan,
<<<<<<< HEAD
    nanomaxtmp = NanomaxTmpScan,
    nanomaxtmponline = NanomaxTmpScanOnline,
    i13ff = I13Scan,
=======
    als5321 = ALS5321Scan,
>>>>>>> 1b258ec1
)<|MERGE_RESOLUTION|>--- conflicted
+++ resolved
@@ -30,12 +30,9 @@
 from DiProI_FERMI import DiProIFERMIScan
 from optiklabor import FliSpecScanMultexp
 from UCL import UCLLaserScan
-<<<<<<< HEAD
 from nanomax import NanomaxTmpScan, NanomaxTmpScanOnline
 from I13_farfield import I13Scan
-=======
 from ALS_5321 import ALS5321Scan
->>>>>>> 1b258ec1
 
 PtyScanTypes = dict(
     i13dls_ffp = I13ScanFFP,
@@ -49,11 +46,8 @@
     diproi_fermi = DiProIFERMIScan,
     fli_spec_multexp = FliSpecScanMultexp,
     laser_ucl = UCLLaserScan,
-<<<<<<< HEAD
     nanomaxtmp = NanomaxTmpScan,
     nanomaxtmponline = NanomaxTmpScanOnline,
     i13ff = I13Scan,
-=======
     als5321 = ALS5321Scan,
->>>>>>> 1b258ec1
-)+)
