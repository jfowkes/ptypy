# -*- coding: utf-8 -*-
"""
Beamline-specific data preparation modules.

Currently available:
 * cSAXS
 * I13DLS, FFP and NFP
 * I08DLS, FFP and NFP
 * ID16A ESRF, NFP
 * AMO LCLS
 * DiProI FERMI
 * NanoMAX

This file is part of the PTYPY package.

    :copyright: Copyright 2014 by the PTYPY team, see AUTHORS.
    :license: GPLv2, see LICENSE for details.
"""
from importlib import import_module
from .. import defaults_tree
from ..core.data import MoonFlowerScan, PtydScan, PtyScan, QuickScan
from ..simulations import SimScan
from ..utils.verbose import log

__all__ = ['MoonFlowerScan', 'PtydScan', 'PtyScan', 'QuickScan', 'SimScan']
PTYSCANS = {'MoonFlowerScan': MoonFlowerScan,
            'PtydScan': PtydScan,
            'PtyScan': PtyScan,
            'QuickScan': QuickScan,
            'SimScan': SimScan}


def register(name=None):
    """PtyScan subclass registration decorator"""
    return lambda cls: _register_PtyScan_class(cls, name)


def _register_PtyScan_class(cls, name=None):
    # Get class name
    name = cls.__name__ if name is None else name
    PTYSCANS[name] = cls

    # Apply descriptor decorator
    cls = defaults_tree.parse_doc('scandata.' + name, True)(cls)

    # Add class to namespace
    globals()[name] = cls
    __all__.append(name)
    return cls


<<<<<<< HEAD
ptyscan_modules = [('hdf5_loader', 'Hdf5Loader'),
                   ('cSAXS', 'cSAXSScan'),
                   ('savu', 'Savu'),
                   ('plugin', 'makeScanPlugin'),
                   ('ID16Anfp', 'ID16AScan'),
                   ('AMO_LCLS', 'AMOScan'),
                   ('DiProI_FERMI', 'DiProIFERMIScan'),
                   ('optiklabor', 'FliSpecScanMultexp'),
                   ('UCL', 'UCLLaserScan'),
                   ('nanomax', 'NanomaxStepscanMay2017'),
                   ('nanomax', 'NanomaxStepscanNov2016'),
                   ('nanomax', 'NanomaxFlyscanJune2017'),
                   ('nanomax', 'NanomaxFlyscanOct2018'),
                   ('nanomax', 'NanomaxStepscanNov2018'),
                   ('nanomax', 'NanomaxStepscanSep2019'),
                   ('nanomax_streaming', 'NanomaxZmqScan'),
                   ('ALS_5321', 'ALS5321Scan'),
                   ('Bragg3dSim', 'Bragg3dSimScan'),]
=======
ptyscan_modules = [('.hdf5_loader', 'Hdf5Loader'),
                   ('.cSAXS', 'cSAXSScan'),
                   ('.savu', 'Savu'),
                   ('.plugin', 'makeScanPlugin'),
                   ('.ID16Anfp', 'ID16AScan'),
                   ('.AMO_LCLS', 'AMOScan'),
                   ('.DiProI_FERMI', 'DiProIFERMIScan'),
                   ('.optiklabor', 'FliSpecScanMultexp'),
                   ('.UCL', 'UCLLaserScan'),
                   ('.nanomax', 'NanomaxStepscanMay2017'),
                   ('.nanomax', 'NanomaxStepscanNov2016'),
                   ('.nanomax', 'NanomaxFlyscanJune2017'),
                   ('.ALS_5321', 'ALS5321Scan'),
                   ('.Bragg3dSim', 'Bragg3dSimScan')]
>>>>>>> 96ab233a

for module, obj in ptyscan_modules:
    try:
        lib = import_module(module, 'ptypy.experiment')
    except ImportError as exception:
        log(2, 'Could not import experiment %s from %s, Reason: %s' % (obj, module, exception))
        pass
    else:
        globals()[obj] = lib.__dict__[obj]

<|MERGE_RESOLUTION|>--- conflicted
+++ resolved
@@ -49,26 +49,6 @@
     return cls
 
 
-<<<<<<< HEAD
-ptyscan_modules = [('hdf5_loader', 'Hdf5Loader'),
-                   ('cSAXS', 'cSAXSScan'),
-                   ('savu', 'Savu'),
-                   ('plugin', 'makeScanPlugin'),
-                   ('ID16Anfp', 'ID16AScan'),
-                   ('AMO_LCLS', 'AMOScan'),
-                   ('DiProI_FERMI', 'DiProIFERMIScan'),
-                   ('optiklabor', 'FliSpecScanMultexp'),
-                   ('UCL', 'UCLLaserScan'),
-                   ('nanomax', 'NanomaxStepscanMay2017'),
-                   ('nanomax', 'NanomaxStepscanNov2016'),
-                   ('nanomax', 'NanomaxFlyscanJune2017'),
-                   ('nanomax', 'NanomaxFlyscanOct2018'),
-                   ('nanomax', 'NanomaxStepscanNov2018'),
-                   ('nanomax', 'NanomaxStepscanSep2019'),
-                   ('nanomax_streaming', 'NanomaxZmqScan'),
-                   ('ALS_5321', 'ALS5321Scan'),
-                   ('Bragg3dSim', 'Bragg3dSimScan'),]
-=======
 ptyscan_modules = [('.hdf5_loader', 'Hdf5Loader'),
                    ('.cSAXS', 'cSAXSScan'),
                    ('.savu', 'Savu'),
@@ -78,12 +58,12 @@
                    ('.DiProI_FERMI', 'DiProIFERMIScan'),
                    ('.optiklabor', 'FliSpecScanMultexp'),
                    ('.UCL', 'UCLLaserScan'),
-                   ('.nanomax', 'NanomaxStepscanMay2017'),
-                   ('.nanomax', 'NanomaxStepscanNov2016'),
-                   ('.nanomax', 'NanomaxFlyscanJune2017'),
+                   ('.nanomax', 'NanomaxStepscanNov2018'),
+                   ('.nanomax', 'NanomaxFlyscanMay2019'),
+                   ('.nanomax', 'NanomaxStepscanSep2019'),
+                   ('.nanomax_streaming', 'NanomaxZmqScan'),
                    ('.ALS_5321', 'ALS5321Scan'),
                    ('.Bragg3dSim', 'Bragg3dSimScan')]
->>>>>>> 96ab233a
 
 for module, obj in ptyscan_modules:
     try:
