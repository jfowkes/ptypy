--- conflicted
+++ resolved
@@ -1557,18 +1557,10 @@
                 intensity_j = u.gf(intensity_j, self.p.psf)
 
             if self.p.add_poisson_noise:
-<<<<<<< HEAD
-                logger.info("Generating data with poisson noise.")
-                raw[k] = np.random.poisson(intensity_j).astype(np.int32)
-            else:
-                logger.info("Generating data without poisson noise.")
-                raw[k] = intensity_j.astype(np.int32)
-
-=======
                 raw[k] = np.random.poisson(intensity_j).astype(np.int32)
             else:
                 raw[k] = intensity_j.astype(np.int32)
->>>>>>> 3e583561
+
 
         return raw, {}, {}
 
