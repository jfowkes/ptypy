# -*- coding: utf-8 -*-
"""
Maximum Likelihood reconstruction engine.

TODO.

  * Implement other regularizers

This file is part of the PTYPY package.

    :copyright: Copyright 2014 by the PTYPY team, see AUTHORS.
    :license: GPLv2, see LICENSE for details.
"""
import numpy as np
import time

from .. import utils as u
from ..utils.verbose import logger
from ..utils import parallel
from .utils import Cnorm2, Cdot
from . import register
from .base import PositionCorrectionEngine
from .. import defaults_tree
from ..core.manager import Full, Vanilla

__all__ = ['ML']


@register()
class ML(PositionCorrectionEngine):
    """
    Maximum likelihood reconstruction engine.


    Defaults:

    [name]
    default = ML
    type = str
    help =
    doc =

    [ML_type]
    default = 'gaussian'
    type = str
    help = Likelihood model
    choices = ['gaussian','poisson','euclid']
    doc = One of ‘gaussian’, poisson’ or ‘euclid’. Only 'gaussian' is implemented.

    [floating_intensities]
    default = False
    type = bool
    help = Adaptive diffraction pattern rescaling
    doc = If True, allow for adaptative rescaling of the diffraction pattern intensities (to correct for incident beam intensity fluctuations).

    [intensity_renormalization]
    default = 1.
    type = float
    lowlim = 0.0
    help = Rescales the intensities so they can be interpreted as Poisson counts.

    [reg_del2]
    default = False
    type = bool
    help = Whether to use a Gaussian prior (smoothing) regularizer

    [reg_del2_amplitude]
    default = .01
    type = float
    lowlim = 0.0
    help = Amplitude of the Gaussian prior if used

    [smooth_gradient]
    default = 0.0
    type = float
    help = Smoothing preconditioner
    doc = Sigma for gaussian filter (turned off if 0.)

    [smooth_gradient_decay]
    default = 0.
    type = float
    help = Decay rate for smoothing preconditioner
    doc = Sigma for gaussian filter will reduce exponentially at this rate

    [scale_precond]
    default = False
    type = bool
    help = Whether to use the object/probe scaling preconditioner
    doc = This parameter can give faster convergence for weakly scattering samples.

    [scale_probe_object]
    default = 1.
    type = float
    lowlim = 0.0
    help = Relative scale of probe to object

    [probe_update_start]
    default = 2
    type = int
    lowlim = 0
    help = Number of iterations before probe update starts

    """

    SUPPORTED_MODELS = [Full, Vanilla]

    def __init__(self, ptycho_parent, pars=None):
        """
        Maximum likelihood reconstruction engine.
        """
        super(ML, self).__init__(ptycho_parent, pars)

        p = self.DEFAULT.copy()
        if pars is not None:
            p.update(pars)
        self.p = p

        # Instance attributes

        # Object gradient
        self.ob_grad = None

        # Object minimization direction
        self.ob_h = None

        # Probe gradient
        self.pr_grad = None

        # Probe minimization direction
        self.pr_h = None

        # Other
        self.tmin = None
        self.ML_model = None
        self.smooth_gradient = None
        self.scale_p_o = None
        self.scale_p_o_memory = .9

        self.ptycho.citations.add_article(
            title='Maximum-likelihood refinement for coherent diffractive imaging',
            author='Thibault P. and Guizar-Sicairos M.',
            journal='New Journal of Physics',
            volume=14,
            year=2012,
            page=63004,
            doi='10.1088/1367-2630/14/6/063004',
            comment='The maximum likelihood reconstruction algorithm',
        )

    def engine_initialize(self):
        """
        Prepare for ML reconstruction.
        """
        super(ML, self).engine_initialize()
        
        # Object gradient and minimization direction
        self.ob_grad = self.ob.copy(self.ob.ID + '_grad', fill=0.)
        self.ob_h = self.ob.copy(self.ob.ID + '_h', fill=0.)

        # Probe gradient and minimization direction
        self.pr_grad = self.pr.copy(self.pr.ID + '_grad', fill=0.)
        self.pr_h = self.pr.copy(self.pr.ID + '_h', fill=0.)

        self.tmin = 1.

        # Create noise model
        if self.p.ML_type.lower() == "gaussian":
            self.ML_model = GaussianModel(self)
        elif self.p.ML_type.lower() == "poisson":
            self.ML_model = PoissonModel(self)
        elif self.p.ML_type.lower() == "euclid":
            raise NotImplementedError('Euclid norm model not yet implemented')
        else:
            raise RuntimeError("Unsupported ML_type: '%s'" % self.p.ML_type)

        # Other options
        self.smooth_gradient = prepare_smoothing_preconditioner(
            self.p.smooth_gradient)

    def engine_prepare(self):
        """
        Last minute initialization, everything, that needs to be recalculated,
        when new data arrives.
        """
        # - # fill object with coverage of views
        # - for name,s in self.ob_viewcover.S.items():
        # -    s.fill(s.get_view_coverage())
        pass

    def engine_iterate(self, num=1):
        """
        Compute `num` iterations.
        """
        ########################
        # Compute new gradient
        ########################
        tg = 0.
        tc = 0.
        ta = time.time()
        for it in range(num):
            t1 = time.time()
            new_ob_grad, new_pr_grad, error_dct = self.ML_model.new_grad()
            tg += time.time() - t1

            if self.p.probe_update_start <= self.curiter:
                # Apply probe support if needed
<<<<<<< HEAD
                for name, s in new_pr_grad.storages.iteritems():
                    self.support_constraint(s)
                    #support = self.probe_support.get(name)
                    #if support is not None:
                    #    s.data *= support
=======
                for name, s in new_pr_grad.storages.items():
                    support = self.probe_support.get(name)
                    if support is not None:
                        s.data *= support
>>>>>>> 96ab233a
            else:
                new_pr_grad.fill(0.)

            # Smoothing preconditioner
            if self.smooth_gradient:
                self.smooth_gradient.sigma *= (1. - self.p.smooth_gradient_decay)
                for name, s in new_ob_grad.storages.items():
                    s.data[:] = self.smooth_gradient(s.data)

            # probe/object rescaling
            if self.p.scale_precond:
                cn2_new_pr_grad = Cnorm2(new_pr_grad)
                if cn2_new_pr_grad > 1e-5:
                    scale_p_o = (self.p.scale_probe_object * Cnorm2(new_ob_grad)
                                 / Cnorm2(new_pr_grad))
                else:
                    scale_p_o = self.p.scale_probe_object
                if self.scale_p_o is None:
                    self.scale_p_o = scale_p_o
                else:
                    self.scale_p_o = self.scale_p_o ** self.scale_p_o_memory
                    self.scale_p_o *= scale_p_o ** (1-self.scale_p_o_memory)
                logger.debug('Scale P/O: %6.3g' % scale_p_o)
            else:
                self.scale_p_o = self.p.scale_probe_object

            ############################
            # Compute next conjugate
            ############################
            if self.curiter == 0:
                bt = 0.
            else:
                bt_num = (self.scale_p_o
                          * (Cnorm2(new_pr_grad)
                             - np.real(Cdot(new_pr_grad, self.pr_grad)))
                          + (Cnorm2(new_ob_grad)
                             - np.real(Cdot(new_ob_grad, self.ob_grad))))

                bt_denom = self.scale_p_o*Cnorm2(self.pr_grad) + Cnorm2(self.ob_grad)

                bt = max(0, bt_num/bt_denom)

            # verbose(3,'Polak-Ribiere coefficient: %f ' % bt)

            self.ob_grad << new_ob_grad
            self.pr_grad << new_pr_grad

            # 3. Next conjugate
            self.ob_h *= bt / self.tmin

            # Smoothing preconditioner
            if self.smooth_gradient:
                for name, s in self.ob_h.storages.items():
                    s.data[:] -= self.smooth_gradient(self.ob_grad.storages[name].data)
            else:
                self.ob_h -= self.ob_grad
            self.pr_h *= bt / self.tmin
            self.pr_grad *= self.scale_p_o
            self.pr_h -= self.pr_grad

            # In principle, the way things are now programmed this part
            # could be iterated over in a real Newton-Raphson style.
            t2 = time.time()
            B = self.ML_model.poly_line_coeffs(self.ob_h, self.pr_h)
            tc += time.time() - t2

            if np.isinf(B).any() or np.isnan(B).any():
                logger.warning(
                    'Warning! inf or nan found! Trying to continue...')
                B[np.isinf(B)] = 0.
                B[np.isnan(B)] = 0.

            self.tmin = -.5 * B[1] / B[2]
            self.ob_h *= self.tmin
            self.pr_h *= self.tmin
            self.ob += self.ob_h
            self.pr += self.pr_h
            # Newton-Raphson loop would end here

            # increase iteration counter
            self.curiter +=1

        logger.info('Time spent in gradient calculation: %.2f' % tg)
        logger.info('  ....  in coefficient calculation: %.2f' % tc)
        return error_dct  # np.array([[self.ML_model.LL[0]] * 3])

    def engine_finalize(self):
        """
        Delete temporary containers.
        """
        del self.ptycho.containers[self.ob_grad.ID]
        del self.ob_grad
        del self.ptycho.containers[self.ob_h.ID]
        del self.ob_h
        del self.ptycho.containers[self.pr_grad.ID]
        del self.pr_grad
        del self.ptycho.containers[self.pr_h.ID]
        del self.pr_h


class BaseModel(object):
    """
    Base class for log-likelihood models.
    """

    def __init__(self, MLengine):
        """
        Core functions for ML computation using a Gaussian model.
        """
        self.engine = MLengine

        # Transfer commonly used attributes from ML engine
        self.di = self.engine.di
        self.p = self.engine.p
        self.ob = self.engine.ob
        self.pr = self.engine.pr
        self.float_intens_coeff = {}

        if self.p.intensity_renormalization is None:
            self.Irenorm = 1.
        else:
            self.Irenorm = self.p.intensity_renormalization

        # Create working variables
        # New object gradient
        self.ob_grad = self.engine.ob.copy(self.ob.ID + '_ngrad', fill=0.)
        # New probe gradient
        self.pr_grad = self.engine.pr.copy(self.pr.ID + '_ngrad', fill=0.)
        self.LL = 0.

        # Useful quantities
        self.tot_measpts = sum(s.data.size
                               for s in self.di.storages.values())
        self.tot_power = self.Irenorm * sum(s.tot_power
                                            for s in self.di.storages.values())

        self.regularizer = None
        self.prepare_regularizer()

    def prepare_regularizer(self):
        """
        Prepare regularizer.
        """
        # Prepare regularizer
        if self.p.reg_del2:
            obj_Npix = self.ob.size
            expected_obj_var = obj_Npix / self.tot_power  # Poisson
            reg_rescale = self.tot_measpts / (8. * obj_Npix * expected_obj_var)
            logger.debug(
                'Rescaling regularization amplitude using '
                'the Poisson distribution assumption.')
            logger.debug('Factor: %8.5g' % reg_rescale)
            reg_del2_amplitude = self.p.reg_del2_amplitude * reg_rescale
            self.regularizer = Regul_del2(amplitude=reg_del2_amplitude)

    def __del__(self):
        """
        Clean up routine
        """
        # Delete containers
        del self.engine.ptycho.containers[self.ob_grad.ID]
        del self.ob_grad
        del self.engine.ptycho.containers[self.pr_grad.ID]
        del self.pr_grad

        # Remove working attributes
        for name, diff_view in self.di.views.items():
            if not diff_view.active:
                continue
            try:
                del diff_view.error
            except:
                pass

    def new_grad(self):
        """
        Compute a new gradient direction according to the noise model.

        Note: The negative log-likelihood and local errors should also be computed
        here.
        """
        raise NotImplementedError

    def poly_line_coeffs(self, ob_h, pr_h):
        """
        Compute the coefficients of the polynomial for line minimization
        in direction h
        """
        raise NotImplementedError


class GaussianModel(BaseModel):
    """
    Gaussian noise model.
    TODO: feed actual statistical weights instead of using the Poisson statistic heuristic.
    """

    def __init__(self, MLengine):
        """
        Core functions for ML computation using a Gaussian model.
        """
        BaseModel.__init__(self, MLengine)

        # Gaussian model requires weights
        # TODO: update this part of the code once actual weights are passed in the PODs
        self.weights = self.engine.di.copy(self.engine.di.ID + '_weights')
        # FIXME: This part needs to be updated once statistical weights are properly
        # supported in the data preparation.
        for name, di_view in self.di.views.items():
            if not di_view.active:
                continue
            self.weights[di_view] = (self.Irenorm * di_view.pod.ma_view.data
                                     / (1./self.Irenorm + di_view.data))

    def __del__(self):
        """
        Clean up routine
        """
        BaseModel.__del__(self)
        del self.engine.ptycho.containers[self.weights.ID]
        del self.weights

    def new_grad(self):
        """
        Compute a new gradient direction according to a Gaussian noise model.

        Note: The negative log-likelihood and local errors are also computed
        here.
        """
        self.ob_grad.fill(0.)
        self.pr_grad.fill(0.)

        # We need an array for MPI
        LL = np.array([0.])
        error_dct = {}

        # Outer loop: through diffraction patterns
        for dname, diff_view in self.di.views.items():
            if not diff_view.active:
                continue

            # Weights and intensities for this view
            w = self.weights[diff_view]
            I = diff_view.data

            Imodel = np.zeros_like(I)
            f = {}

            # First pod loop: compute total intensity
            for name, pod in diff_view.pods.items():
                if not pod.active:
                    continue
                f[name] = pod.fw(pod.probe * pod.object)
                Imodel += u.abs2(f[name])

            # Floating intensity option
            if self.p.floating_intensities:
                self.float_intens_coeff[dname] = ((w * Imodel * I).sum()
                                                / (w * Imodel**2).sum())
                Imodel *= self.float_intens_coeff[dname]

            DI = Imodel - I

            # Second pod loop: gradients computation
            LLL = np.sum((w * DI**2).astype(np.float64))
            for name, pod in diff_view.pods.items():
                if not pod.active:
                    continue
                xi = pod.bw(w * DI * f[name])
                self.ob_grad[pod.ob_view] += 2. * xi * pod.probe.conj()
                self.pr_grad[pod.pr_view] += 2. * xi * pod.object.conj()

            diff_view.error = LLL
            error_dct[dname] = np.array([0, LLL / np.prod(DI.shape), 0])
            LL += LLL

        # MPI reduction of gradients
        self.ob_grad.allreduce()
        self.pr_grad.allreduce()
        parallel.allreduce(LL)

        # Object regularizer
        if self.regularizer:
            for name, s in self.ob.storages.items():
                self.ob_grad.storages[name].data += self.regularizer.grad(
                    s.data)
                LL += self.regularizer.LL

        self.LL = LL / self.tot_measpts

        return self.ob_grad, self.pr_grad, error_dct

    def poly_line_coeffs(self, ob_h, pr_h):
        """
        Compute the coefficients of the polynomial for line minimization
        in direction h
        """

        B = np.zeros((3,), dtype=np.longdouble)
        Brenorm = 1. / self.LL[0]**2

        # Outer loop: through diffraction patterns
        for dname, diff_view in self.di.views.items():
            if not diff_view.active:
                continue

            # Weights and intensities for this view
            w = self.weights[diff_view]
            I = diff_view.data

            A0 = None
            A1 = None
            A2 = None

            for name, pod in diff_view.pods.items():
                if not pod.active:
                    continue
                f = pod.fw(pod.probe * pod.object)
                a = pod.fw(pod.probe * ob_h[pod.ob_view]
                           + pr_h[pod.pr_view] * pod.object)
                b = pod.fw(pr_h[pod.pr_view] * ob_h[pod.ob_view])

                if A0 is None:
                    A0 = u.abs2(f).astype(np.longdouble)
                    A1 = 2 * np.real(f * a.conj()).astype(np.longdouble)
                    A2 = (2 * np.real(f * b.conj()).astype(np.longdouble)
                          + u.abs2(a).astype(np.longdouble))
                else:
                    A0 += u.abs2(f)
                    A1 += 2 * np.real(f * a.conj())
                    A2 += 2 * np.real(f * b.conj()) + u.abs2(a)

            if self.p.floating_intensities:
                A0 *= self.float_intens_coeff[dname]
                A1 *= self.float_intens_coeff[dname]
                A2 *= self.float_intens_coeff[dname]
            A0 -= I

            B[0] += np.dot(w.flat, (A0**2).flat) * Brenorm
            B[1] += np.dot(w.flat, (2 * A0 * A1).flat) * Brenorm
            B[2] += np.dot(w.flat, (A1**2 + 2*A0*A2).flat) * Brenorm

        parallel.allreduce(B)

        # Object regularizer
        if self.regularizer:
            for name, s in self.ob.storages.items():
                B += Brenorm * self.regularizer.poly_line_coeffs(
                    ob_h.storages[name].data, s.data)

        self.B = B

        return B


class PoissonModel(BaseModel):
    """
    Poisson noise model.
    """

    def __init__(self, MLengine):
        """
        Core functions for ML computation using a Gaussian model.
        """
        BaseModel.__init__(self, MLengine)
        from scipy import special
        self.LLbase = {}
        for name, di_view in self.di.views.items():
            if not di_view.active:
                continue
            self.LLbase[name] = special.gammaln(di_view.data+1).sum()

    def new_grad(self):
        """
        Compute a new gradient direction according to a Poisson noise model.

        Note: The negative log-likelihood and local errors are also computed
        here.
        """
        self.ob_grad.fill(0.)
        self.pr_grad.fill(0.)

        # We need an array for MPI
        LL = np.array([0.])
        error_dct = {}

        # Outer loop: through diffraction patterns
        for dname, diff_view in self.di.views.items():
            if not diff_view.active:
                continue

            # Mask and intensities for this view
            I = diff_view.data
            m = diff_view.pod.ma_view.data

            Imodel = np.zeros_like(I)
            f = {}

            # First pod loop: compute total intensity
            for name, pod in diff_view.pods.items():
                if not pod.active:
                    continue
                f[name] = pod.fw(pod.probe * pod.object)
                Imodel += u.abs2(f[name])

            # Floating intensity option
            if self.p.floating_intensities:
                self.float_intens_coeff[dname] = I.sum() / Imodel.sum()
                Imodel *= self.float_intens_coeff[dname]

            Imodel += 1e-6
            DI = m * (1. - I / Imodel)

            # Second pod loop: gradients computation
            LLL = self.LLbase[dname] + (m * (Imodel - I * np.log(Imodel))).sum().astype(np.float64)
            for name, pod in diff_view.pods.items():
                if not pod.active:
                    continue
                xi = pod.bw(DI * f[name])
                self.ob_grad[pod.ob_view] += 2 * xi * pod.probe.conj()
                self.pr_grad[pod.pr_view] += 2 * xi * pod.object.conj()

            diff_view.error = LLL
            error_dct[dname] = np.array([0, LLL / np.prod(DI.shape), 0])
            LL += LLL

        # MPI reduction of gradients
        self.ob_grad.allreduce()
        self.pr_grad.allreduce()
        parallel.allreduce(LL)

        # Object regularizer
        if self.regularizer:
            for name, s in self.ob.storages.items():
                self.ob_grad.storages[name].data += self.regularizer.grad(
                    s.data)
                LL += self.regularizer.LL

        self.LL = LL / self.tot_measpts

        return self.ob_grad, self.pr_grad, error_dct

    def poly_line_coeffs(self, ob_h, pr_h):
        """
        Compute the coefficients of the polynomial for line minimization
        in direction h
        """
        B = np.zeros((3,), dtype=np.longdouble)
        Brenorm = 1/(self.tot_measpts * self.LL[0])**2

        # Outer loop: through diffraction patterns
        for dname, diff_view in self.di.views.items():
            if not diff_view.active:
                continue

            # Weights and intensities for this view
            I = diff_view.data
            m = diff_view.pod.ma_view.data

            A0 = None
            A1 = None
            A2 = None

            for name, pod in diff_view.pods.items():
                if not pod.active:
                    continue
                f = pod.fw(pod.probe * pod.object)
                a = pod.fw(pod.probe * ob_h[pod.ob_view]
                           + pr_h[pod.pr_view] * pod.object)
                b = pod.fw(pr_h[pod.pr_view] * ob_h[pod.ob_view])

                if A0 is None:
                    A0 = u.abs2(f).astype(np.longdouble)
                    A1 = 2 * np.real(f * a.conj()).astype(np.longdouble)
                    A2 = (2 * np.real(f * b.conj()).astype(np.longdouble)
                          + u.abs2(a).astype(np.longdouble))
                else:
                    A0 += u.abs2(f)
                    A1 += 2 * np.real(f * a.conj())
                    A2 += 2 * np.real(f * b.conj()) + u.abs2(a)

            if self.p.floating_intensities:
                A0 *= self.float_intens_coeff[dname]
                A1 *= self.float_intens_coeff[dname]
                A2 *= self.float_intens_coeff[dname]

            A0 += 1e-6
            DI = 1. - I/A0

            B[0] += (self.LLbase[dname] + (m * (A0 - I * np.log(A0))).sum().astype(np.float64)) * Brenorm
            B[1] += np.dot(m.flat, (A1*DI).flat) * Brenorm
            B[2] += (np.dot(m.flat, (A2*DI).flat) + .5*np.dot(m.flat, (I*(A1/A0)**2.).flat)) * Brenorm

        parallel.allreduce(B)

        # Object regularizer
        if self.regularizer:
            for name, s in self.ob.storages.items():
                B += Brenorm * self.regularizer.poly_line_coeffs(
                    ob_h.storages[name].data, s.data)

        self.B = B

        return B


class Regul_del2(object):
    """\
    Squared gradient regularizer (Gaussian prior).

    This class applies to any numpy array.
    """
    def __init__(self, amplitude, axes=[-2, -1]):
        # Regul.__init__(self, axes)
        self.axes = axes
        self.amplitude = amplitude
        self.delxy = None
        self.g = None
        self.LL = None

    def grad(self, x):
        """
        Compute and return the regularizer gradient given the array x.
        """
        ax0, ax1 = self.axes
        del_xf = u.delxf(x, axis=ax0)
        del_yf = u.delxf(x, axis=ax1)
        del_xb = u.delxb(x, axis=ax0)
        del_yb = u.delxb(x, axis=ax1)

        self.delxy = [del_xf, del_yf, del_xb, del_yb]
        self.g = 2. * self.amplitude*(del_xb + del_yb - del_xf - del_yf)

        self.LL = self.amplitude * (u.norm2(del_xf)
                               + u.norm2(del_yf)
                               + u.norm2(del_xb)
                               + u.norm2(del_yb))

        return self.g

    def poly_line_coeffs(self, h, x=None):
        ax0, ax1 = self.axes
        if x is None:
            del_xf, del_yf, del_xb, del_yb = self.delxy
        else:
            del_xf = u.delxf(x, axis=ax0)
            del_yf = u.delxf(x, axis=ax1)
            del_xb = u.delxb(x, axis=ax0)
            del_yb = u.delxb(x, axis=ax1)

        hdel_xf = u.delxf(h, axis=ax0)
        hdel_yf = u.delxf(h, axis=ax1)
        hdel_xb = u.delxb(h, axis=ax0)
        hdel_yb = u.delxb(h, axis=ax1)

        c0 = self.amplitude * (u.norm2(del_xf)
                               + u.norm2(del_yf)
                               + u.norm2(del_xb)
                               + u.norm2(del_yb))

        c1 = 2 * self.amplitude * np.real(np.vdot(del_xf, hdel_xf)
                                          + np.vdot(del_yf, hdel_yf)
                                          + np.vdot(del_xb, hdel_xb)
                                          + np.vdot(del_yb, hdel_yb))

        c2 = self.amplitude * (u.norm2(hdel_xf)
                               + u.norm2(hdel_yf)
                               + u.norm2(hdel_xb)
                               + u.norm2(hdel_yb))

        self.coeff = np.array([c0, c1, c2])
        return self.coeff


def prepare_smoothing_preconditioner(amplitude):
    """
    Factory for smoothing preconditioner.
    """
    if amplitude == 0.:
        return None

    class GaussFilt(object):
        def __init__(self, sigma):
            self.sigma = sigma

        def __call__(self, x):
            return u.c_gf(x, [0, self.sigma, self.sigma])

    # from scipy.signal import correlate2d
    # class HannFilt:
    #    def __call__(self, x):
    #        y = np.empty_like(x)
    #        sh = x.shape
    #        xf = x.reshape((-1,) + sh[-2:])
    #        yf = y.reshape((-1,) + sh[-2:])
    #        for i in range(len(xf)):
    #            yf[i] = correlate2d(xf[i],
    #                                np.array([[.0625, .125, .0625],
    #                                          [.125, .25, .125],
    #                                          [.0625, .125, .0625]]),
    #                                mode='same')
    #        return y

    if amplitude > 0.:
        logger.debug(
            'Using a smooth gradient filter (Gaussian blur - only for ML)')
        return GaussFilt(amplitude)

    elif amplitude < 0.:
        raise RuntimeError('Hann filter not implemented (negative smoothing amplitude not supported)')
        # logger.debug(
        #    'Using a smooth gradient filter (Hann window - only for ML)')
        # return HannFilt()<|MERGE_RESOLUTION|>--- conflicted
+++ resolved
@@ -204,18 +204,11 @@
 
             if self.p.probe_update_start <= self.curiter:
                 # Apply probe support if needed
-<<<<<<< HEAD
-                for name, s in new_pr_grad.storages.iteritems():
+                for name, s in new_pr_grad.storages.items():
                     self.support_constraint(s)
                     #support = self.probe_support.get(name)
                     #if support is not None:
                     #    s.data *= support
-=======
-                for name, s in new_pr_grad.storages.items():
-                    support = self.probe_support.get(name)
-                    if support is not None:
-                        s.data *= support
->>>>>>> 96ab233a
             else:
                 new_pr_grad.fill(0.)
 
