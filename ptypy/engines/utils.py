# -*- coding: utf-8 -*-
"""\
Engine-specific utilities.
This could be compiled, or GPU accelerated.

This file is part of the PTYPY package.

    :copyright: Copyright 2014 by the PTYPY team, see AUTHORS.
    :license: GPLv2, see LICENSE for details.
"""
import numpy as np
from .. import utils as u

# This dynamic loas could easily be generalized to other types.
def dynamic_load(path, baselist, fail_silently = True):
    """
    Load an derivatives `of baselist` dynamically from .py files in the given path.

    :param path: Path to Python files.
    """
    
    import os
    import glob
    import re
    from importlib.machinery import SourceFileLoader

    # Loop through paths
    engine_path = {}
    
    try:
        # Complete directory path
        directory = os.path.abspath(os.path.expanduser(path))
    
        if not os.path.exists(directory):
            # Continue silently
            raise IOError('Engine path %s does not exist.'
                           % str(directory))
    
        # Get list of python files
        py_files = glob.glob(directory + '/*.py')
        if not py_files:
            raise IOError('Directory %s does not contain Python files,' 
                                            % str(directory))
    
        # Loop through files to find engines
        for filename in py_files:
            modname = os.path.splitext(os.path.split(filename)[-1])[0]
    
            # Find classes
            res = re.findall(
                '^class (.*)\((.*)\)', file(filename, 'r').read(), re.M)
    
            for classname, basename in res:
                if (basename in baselist) and classname not in baselist:
                    # Match!
                    engine_path[classname] = (modname, filename)
                    u.logger.info("Found Engine '%s' in file '%s'"
                                  % (classname, filename))
    
        # Load engines that have been found
        for classname, mf in engine_path.items():
    
            # Import module
            modname, filename = mf
            print(modname, filename)
            engine_module = SourceFileLoader(modname, filename).load_module()

    except Exception as e:
        if not fail_silently:
            u.logger.warning("Attempt at loading Engines dynamically failed")
            import sys
            import traceback
            ex_type, ex, tb = sys.exc_info()
            u.logger.warning(traceback.format_exc(tb))


def basic_fourier_update(diff_view, pbound=None, alpha=1., LL_error=True):
    """\
    Fourier update a single view using its associated pods.
    Updates on all pods' exit waves.

    Parameters
    ----------
    diff_view : View
        View to diffraction data

    alpha : float, optional
        Mixing between old and new exit wave. Valid interval ``[0, 1]``

    pbound : float, optional
        Power bound. Fourier update is bypassed if the quadratic deviation
        between diffraction data and `diff_view` is below this value.
        If ``None``, fourier update always happens.

    LL_error : bool
        If ``True``, calculates log-likelihood and puts it in the last entry
        of the returned error vector, else puts in ``0.0``

    Returns
    -------
    error : ndarray
        1d array, ``error = np.array([err_fmag, err_phot, err_exit])``.

        - `err_fmag`, Fourier magnitude error; quadratic deviation from
          root of experimental data
        - `err_phot`, quadratic deviation from experimental data (photons)
        - `err_exit`, quadratic deviation of exit waves before and after
          Fourier iteration
    """
    # Prepare dict for storing propagated waves
    f = {}

    # Buffer for accumulated photons
    af2 = np.zeros_like(diff_view.data)

    # Get measured data
    I = diff_view.data

    # Get the mask
    fmask = diff_view.pod.mask

    # For log likelihood error
    if LL_error is True:
        LL = np.zeros_like(diff_view.data)
<<<<<<< HEAD
        for name, pod in diff_view.pods.iteritems():
            old_exit = pod.geometry.overlap2exit(pod.probe * pod.object)
            LL += u.abs2(pod.fw(old_exit))
=======
        for name, pod in diff_view.pods.items():
            LL += u.abs2(pod.fw(pod.probe * pod.object))
>>>>>>> 96ab233a
        err_phot = (np.sum(fmask * (LL - I)**2 / (I + 1.))
                    / np.prod(LL.shape))
    else:
        err_phot = 0.

    # Propagate the exit waves
    for name, pod in diff_view.pods.items():
        if not pod.active:
            continue
        old_exit = pod.geometry.overlap2exit(pod.probe * pod.object)
        f[name] = pod.fw((1 + alpha) * old_exit - alpha * pod.exit)

        af2 += u.abs2(f[name])

    fmag = np.sqrt(np.abs(I))
    af = np.sqrt(af2)

    # Fourier magnitudes deviations
    fdev = af - fmag
    err_fmag = np.sum(fmask * fdev**2) / fmask.sum()
    err_exit = 0.

    if pbound is None:
        # No power bound
        fm = (1 - fmask) + fmask * fmag / (af + 1e-10)
        for name, pod in diff_view.pods.items():
            if not pod.active:
                continue
            old_exit = pod.geometry.overlap2exit(pod.probe * pod.object)
            df = pod.bw(fm * f[name]) - old_exit
            pod.exit += df
            err_exit += np.mean(u.abs2(df))
    elif err_fmag > pbound:
        # Power bound is applied
        renorm = np.sqrt(pbound / err_fmag)
        fm = (1 - fmask) + fmask * (fmag + fdev * renorm) / (af + 1e-10)
        for name, pod in diff_view.pods.items():
            if not pod.active:
                continue
            old_exit = pod.geometry.overlap2exit(pod.probe * pod.object)
            df = pod.bw(fm * f[name]) - old_exit
            pod.exit += df
            err_exit += np.mean(u.abs2(df))
    else:
        # Within power bound so no constraint applied.
        for name, pod in diff_view.pods.items():
            if not pod.active:
                continue
            old_exit = pod.geometry.overlap2exit(pod.probe * pod.object)
            df = alpha * (old_exit - pod.exit)
            pod.exit += df
            err_exit += np.mean(u.abs2(df))

    if pbound is not None:
        # rescale the fmagnitude error to some meaning !!!
        # PT: I am not sure I agree with this.
        err_fmag /= pbound

    return np.array([err_fmag, err_phot, err_exit])


def Cnorm2(c):
    """\
    Computes a norm2 on whole container `c`.

    :param Container c: Input
    :returns: The norm2 (*scalar*)

    See also
    --------
    ptypy.utils.math_utils.norm2
    """
    r = 0.
    for name, s in c.storages.items():
        r += u.norm2(s.data)
    return r


def Cdot(c1, c2):
    """\
    Compute the dot product on two containers `c1` and `c2`.
    No check is made to ensure they are of the same kind.

    :param Container c1, c2: Input
    :returns: The dot product (*scalar*)
    """
    r = 0.
    for name, s in c1.storages.items():
        r += np.vdot(c1.storages[name].data.flat, c2.storages[name].data.flat)
    return r<|MERGE_RESOLUTION|>--- conflicted
+++ resolved
@@ -122,14 +122,9 @@
     # For log likelihood error
     if LL_error is True:
         LL = np.zeros_like(diff_view.data)
-<<<<<<< HEAD
-        for name, pod in diff_view.pods.iteritems():
+        for name, pod in diff_view.pods.items():
             old_exit = pod.geometry.overlap2exit(pod.probe * pod.object)
             LL += u.abs2(pod.fw(old_exit))
-=======
-        for name, pod in diff_view.pods.items():
-            LL += u.abs2(pod.fw(pod.probe * pod.object))
->>>>>>> 96ab233a
         err_phot = (np.sum(fmask * (LL - I)**2 / (I + 1.))
                     / np.prod(LL.shape))
     else:
