# -*- coding: utf-8 -*-
"""
Difference Map reconstruction engine.

This file is part of the PTYPY package.

    :copyright: Copyright 2014 by the PTYPY team, see AUTHORS.
    :license: GPLv2, see LICENSE for details.
"""

import numpy as np
import time
from pycuda import gpuarray

from .. import utils as u
from ..utils.verbose import logger, log
from ..utils import parallel
from . import BaseEngine, register, DM_serial, DM
from ..accelerate import py_cuda as gpu
from ..accelerate.py_cuda.kernels import FourierUpdateKernel, AuxiliaryWaveKernel, PoUpdateKernel, PositionCorrectionKernel
from ..accelerate.array_based import address_manglers

MPI = parallel.size > 1
MPI = True

__all__ = ['DM_pycuda']

serialize_array_access = DM_serial.serialize_array_access
gaussian_kernel = DM_serial.gaussian_kernel


@register()
class DM_pycuda(DM_serial.DM_serial):

    """
    Defaults:

    [probe_update_cuda_atomics]
    default = False
    type = bool
    help = For GPU, use the atomics version for probe update kernel

    [object_update_cuda_atomics]
    default = True
    type = bool
    help = For GPU, use the atomics version for object update kernel

    """
    def __init__(self, ptycho_parent, pars=None):
        """
        Difference map reconstruction engine.
        """

        super(DM_pycuda, self).__init__(ptycho_parent, pars)

        self.context, self.queue = gpu.get_context()
        # allocator for READ only buffers
        # self.const_allocator = cl.tools.ImmediateAllocator(queue, cl.mem_flags.READ_ONLY)
        ## gaussian filter
        # dummy kernel
        if not self.p.obj_smooth_std:
            gauss_kernel = gaussian_kernel(1, 1).astype(np.float32)
        else:
            gauss_kernel = gaussian_kernel(self.p.obj_smooth_std, self.p.obj_smooth_std).astype(np.float32)

        self.gauss_kernel_gpu = gpuarray.to_gpu(gauss_kernel)

    def engine_initialize(self):
        """
        Prepare for reconstruction.
        """
        super(DM_pycuda, self).engine_initialize()

        self.error = []

        self.ob_cfact_gpu = {}
        self.pr_cfact_gpu = {}

    def _setup_kernels(self):
        """
        Setup kernels, one for each scan. Derive scans from ptycho class
        """
        # get the scans
        for label, scan in self.ptycho.model.scans.items():

            kern = u.Param()
            self.kernels[label] = kern

            # TODO: needs to be adapted for broad bandwidth
            geo = scan.geometries[0]

            # Get info to shape buffer arrays
            # TODO: make this part of the engine rather than scan
            fpc = self.ptycho.frames_per_block

            # TODO : make this more foolproof
            try:
                nmodes = scan.p.coherence.num_probe_modes * \
                         scan.p.coherence.num_object_modes
            except:
                nmodes = 1

            # create buffer arrays
            ash = (fpc * nmodes,) + tuple(geo.shape)
            aux = np.zeros(ash, dtype=np.complex64)
            kern.aux = gpuarray.to_gpu(aux)

            # setup kernels, one for each SCAN.
            kern.FUK = FourierUpdateKernel(aux, nmodes, queue_thread=self.queue)
            kern.FUK.allocate()

            kern.POK = PoUpdateKernel(queue_thread=self.queue, denom_type=np.float32)
            kern.POK.allocate()

            kern.AWK = AuxiliaryWaveKernel(queue_thread=self.queue)
            kern.AWK.allocate()

            try:
                from ptypy.accelerate.py_cuda.cufft import FFT
            except:
                logger.warning('Unable to import cuFFT version - using Reikna instead')
                from ptypy.accelerate.py_cuda.fft import FFT

            kern.FW = FFT(aux, self.queue,
                          pre_fft=geo.propagator.pre_fft,
                          post_fft=geo.propagator.post_fft,
                          inplace=True,
                          symmetric=True,
                          forward=True).ft
            kern.BW = FFT(aux, self.queue,
                          pre_fft=geo.propagator.pre_ifft,
                          post_fft=geo.propagator.post_ifft,
                          inplace=True,
                          symmetric=True,
                          forward=False).ift

            if self.do_position_refinement:
                addr_mangler = address_manglers.RandomIntMangle(int(self.p.position_refinement.amplitude // geo.resolution[0]),
                                                                self.p.position_refinement.start,
                                                                self.p.position_refinement.stop,
                                                                max_bound=int(self.p.position_refinement.max_shift // geo.resolution[0]),
                                                                randomseed=0)
                logger.warning("amplitude is %s " % (self.p.position_refinement.amplitude // geo.resolution[0]))
                logger.warning("max bound is %s " % (self.p.position_refinement.max_shift // geo.resolution[0]))

                kern.PCK = PositionCorrectionKernel(aux, nmodes, queue_thread=self.queue)
                kern.PCK.allocate()
                kern.PCK.address_mangler = addr_mangler
            #self.queue.synchronize()

    def engine_prepare(self):

        super(DM_pycuda, self).engine_prepare()

        use_atomics = self.p.probe_update_cuda_atomics or self.p.object_update_cuda_atomics
        use_tiles = (not self.p.probe_update_cuda_atomics) or (not self.p.object_update_cuda_atomics)

        ## The following should be restricted to new data

        # recursive copy to gpu
        for _cname, c in self.ptycho.containers.items():
            for _sname, s in c.S.items():
                # convert data here
                if s.data.dtype.name == 'bool':
                    data = s.data.astype(np.float32)
                else:
                    if _cname == 'Cobj_nrm' or _cname == 'Cprobe_nrm':
                        s.data = np.ascontiguousarray(s.data, dtype=np.float32)
                    data = s.data
                
                s.gpu = gpuarray.to_gpu(data)

<<<<<<< HEAD
        for prep in self.diff_info.values():
            
            if use_tiles:
                prep.addr2 = np.ascontiguousarray(np.transpose(prep.addr, (2, 3, 0, 1)))
=======
        for label, d in self.ptycho.new_data:
            prep = self.diff_info[d.ID]
>>>>>>> 1cc016a6
            prep.addr = gpuarray.to_gpu(prep.addr)
            if use_tiles:
                prep.addr2 = gpuarray.to_gpu(prep.addr2)
            prep.mag = gpuarray.to_gpu(prep.mag)
            prep.ma_sum = gpuarray.to_gpu(prep.ma_sum)
<<<<<<< HEAD
            prep.err_fourier = gpuarray.to_gpu(prep.err_fourier)
        self.dummy_error = np.zeros(prep.err_fourier.shape, dtype=np.float32) # np.zeros_like returns 'object' data type
=======
            prep.err_fourier_gpu = gpuarray.to_gpu(prep.err_fourier)
>>>>>>> 1cc016a6

    def engine_iterate(self, num=1):
        """
        Compute one iteration.
        """

        for it in range(num):
            error = {}
            for dID in self.di.S.keys():
                t1 = time.time()

                prep = self.diff_info[dID]
                # find probe, object in exit ID in dependence of dID
                pID, oID, eID = prep.poe_IDs

                # references for kernels
                kern = self.kernels[prep.label]
                FUK = kern.FUK
                AWK = kern.AWK

                pbound = self.pbound_scan[prep.label]
                aux = kern.aux
                FW = kern.FW
                BW = kern.BW

                # get addresses
                addr = prep.addr
                mag = prep.mag
                ma_sum = prep.ma_sum
                err_fourier = prep.err_fourier_gpu

                # local references
                ma = self.ma.S[dID].gpu
                ob = self.ob.S[oID].gpu
                pr = self.pr.S[pID].gpu
                ex = self.ex.S[eID].gpu

                queue = self.queue

                t1 = time.time()
                AWK.build_aux(aux, addr, ob, pr, ex, alpha=self.p.alpha)
                # queue.synchronize()

                self.benchmark.A_Build_aux += time.time() - t1

                # FFT
                t1 = time.time()
                FW(aux, aux)

                # queue.synchronize()
                self.benchmark.B_Prop += time.time() - t1

                #  Deviation from measured data
                t1 = time.time()
                FUK.fourier_error(aux, addr, mag, ma, ma_sum)
                FUK.error_reduce(addr, err_fourier)
                FUK.fmag_all_update(aux, addr, mag, ma, err_fourier, pbound)
                # queue.synchronize()
                self.benchmark.C_Fourier_update += time.time() - t1
                # iFFT
                t1 = time.time()
                BW(aux, aux)

                # print("The context is: %s" % self.context)
                # queue.synchronize()
                # print("Here")
                self.benchmark.D_iProp += time.time() - t1

                # apply changes #2
                t1 = time.time()
                AWK.build_exit(aux, addr, ob, pr, ex)
                # queue.synchronize()
                self.benchmark.E_Build_exit += time.time() - t1

<<<<<<< HEAD
                # err_phot = np.zeros_like(err_fourier)
                # err_exit = np.zeros_like(err_fourier)
                # err_err = np.zeros_like(err_fourier)
                # errs = np.array(list(zip(err_err, err_phot, err_exit)))
                errs = np.array(list(zip(self.dummy_error, self.dummy_error, self.dummy_error)))
                error = dict(zip(prep.view_IDs, errs))

                err_fourier_cpu = np.array(err_fourier.get())
                errs = np.ascontiguousarray(np.vstack([err_fourier_cpu, self.dummy_error, self.dummy_error]).T)
                error.update(zip(prep.view_IDs, errs))

=======
>>>>>>> 1cc016a6
                self.benchmark.calls_fourier += 1

            parallel.barrier()

            sync = (self.curiter % 1 == 0)
            self.overlap_update(MPI=MPI)

            parallel.barrier()
            if self.do_position_refinement and (self.curiter):
                do_update_pos = (self.p.position_refinement.stop > self.curiter >= self.p.position_refinement.start)
                do_update_pos &= (self.curiter % self.p.position_refinement.interval) == 0

                # Update positions
                if do_update_pos:
                    """
                    Iterates through all positions and refines them by a given algorithm. 
                    """
                    log(3, "----------- START POS REF -------------")
                    for dID in self.di.S.keys():

                        prep = self.diff_info[dID]
                        pID, oID, eID = prep.poe_IDs
                        ma = self.ma.S[dID].gpu
                        ob = self.ob.S[oID].gpu
                        pr = self.pr.S[pID].gpu
                        kern = self.kernels[prep.label]
                        aux = kern.aux
                        addr = prep.addr
                        original_addr = prep.original_addr
                        mag = prep.mag
                        ma_sum = prep.ma_sum
                        err_fourier = prep.err_fourier

                        PCK = kern.PCK
                        FW = kern.FW

                        error_state = np.zeros(err_fourier.shape, dtype=np.float32)
                        error_state[:] = err_fourier.get()
                        log(4, 'Position refinement trial: iteration %s' % (self.curiter))
                        for i in range(self.p.position_refinement.nshifts):
                            mangled_addr = PCK.address_mangler.mangle_address(addr.get(), original_addr, self.curiter)
                            mangled_addr_gpu = gpuarray.to_gpu(mangled_addr)
                            PCK.build_aux(aux, mangled_addr_gpu, ob, pr)
                            FW(aux, aux)
                            PCK.fourier_error(aux, mangled_addr_gpu, mag, ma, ma_sum)
                            PCK.error_reduce(mangled_addr_gpu, err_fourier)
                            PCK.update_addr_and_error_state(addr, error_state, mangled_addr, err_fourier.get())
                        prep.err_fourier.set(error_state)
                        # prep.addr = addr




            self.curiter += 1
            queue.synchronize()

        for name, s in self.ob.S.items():
            s.data[:] = s.gpu.get()
        for name, s in self.pr.S.items():
            s.data[:] = s.gpu.get()

        # costly but needed to sync back with
        # for name, s in self.ex.S.items():
        #     s.data[:] = s.gpu.get()
        for dID, prep in self.diff_info.items():
            err_fourier = prep.err_fourier_gpu.get()
            err_phot = np.zeros_like(err_fourier)
            err_exit = np.zeros_like(err_fourier)
            errs = np.ascontiguousarray(np.vstack([err_fourier, err_phot, err_exit]).T)
            error.update(zip(prep.view_IDs, errs))

        self.error = error
        return error

    ## object update
    def object_update(self, MPI=False):
        t1 = time.time()
        use_atomics = self.p.object_update_cuda_atomics
        queue = self.queue
        queue.synchronize()
        for oID, ob in self.ob.storages.items():
            obn = self.ob_nrm.S[oID]
            """
            if self.p.obj_smooth_std is not None:
                logger.info('Smoothing object, cfact is %.2f' % cfact)
                t2 = time.time()
                self.prg.gaussian_filter(queue, (info[3],info[4]), None, obj_gpu.data, self.gauss_kernel_gpu.data)
                queue.synchronize()
                obj_gpu *= cfact
                print 'gauss: '  + str(time.time()-t2)
            else:
                obj_gpu *= cfact
            """
            cfact = self.ob_cfact[oID]
            ob.gpu *= cfact
            # obn.gpu[:] = cfact
            obn.gpu.fill(cfact)
            queue.synchronize()

        # storage for-loop
        for dID in self.di.S.keys():
            prep = self.diff_info[dID]

            POK = self.kernels[prep.label].POK
            # find probe, object in exit ID in dependence of dID
            pID, oID, eID = prep.poe_IDs

            # scan for loop
            addr = prep.addr if use_atomics else prep.addr2
            ev = POK.ob_update(addr,
                               self.ob.S[oID].gpu,
                               self.ob_nrm.S[oID].gpu,
                               self.pr.S[pID].gpu,
                               self.ex.S[eID].gpu,
                               atomics = use_atomics)
            queue.synchronize()

        for oID, ob in self.ob.storages.items():
            obn = self.ob_nrm.S[oID]
            # MPI test
            if MPI:
                ob.data[:] = ob.gpu.get()
                obn.data[:] = obn.gpu.get()
                queue.synchronize()
                parallel.allreduce(ob.data)
                parallel.allreduce(obn.data)
                ob.data /= obn.data

                self.clip_object(ob)
                ob.gpu.set(ob.data)
            else:
                ob.gpu /= obn.gpu

            queue.synchronize()

        # print 'object update: ' + str(time.time()-t1)
        self.benchmark.object_update += time.time() - t1
        self.benchmark.calls_object += 1

    ## probe update
    def probe_update(self, MPI=False):
        t1 = time.time()
        queue = self.queue

        # storage for-loop
        change = 0
        cfact = self.p.probe_inertia
        use_atomics = self.p.probe_update_cuda_atomics
        for pID, pr in self.pr.storages.items():
            prn = self.pr_nrm.S[pID]
            cfact = self.pr_cfact[pID]
            pr.gpu *= cfact
            prn.gpu.fill(cfact)

        for dID in self.di.S.keys():
            prep = self.diff_info[dID]

            POK = self.kernels[prep.label].POK
            # find probe, object in exit ID in dependence of dID
            pID, oID, eID = prep.poe_IDs

            # scan for-loop
            addr = prep.addr if use_atomics else prep.addr2
            ev = POK.pr_update(addr,
                               self.pr.S[pID].gpu,
                               self.pr_nrm.S[pID].gpu,
                               self.ob.S[oID].gpu,
                               self.ex.S[eID].gpu,
                               atomics=use_atomics)
            queue.synchronize()

        for pID, pr in self.pr.storages.items():

            buf = self.pr_buf.S[pID]
            prn = self.pr_nrm.S[pID]

            # MPI test
            if MPI:
                # if False:
                pr.data[:] = pr.gpu.get()
                prn.data[:] = prn.gpu.get()
                queue.synchronize()
                parallel.allreduce(pr.data)
                parallel.allreduce(prn.data)
                pr.data /= prn.data

                self.support_constraint(pr)

                pr.gpu.set(pr.data)
            else:
                pr.gpu /= prn.gpu
                # ca. 0.3 ms
                # self.pr.S[pID].gpu = probe_gpu
                pr.data[:] = pr.gpu.get()

            ## this should be done on GPU

            queue.synchronize()
            change += u.norm2(pr.data - buf.data) / u.norm2(pr.data)
            buf.data[:] = pr.data
            if MPI:
                change = parallel.allreduce(change) / parallel.size

        # print 'probe update: ' + str(time.time()-t1)
        self.benchmark.probe_update += time.time() - t1
        self.benchmark.calls_probe += 1

        return np.sqrt(change)

    def engine_finalize(self):
        """
        try deleting ever helper contianer
        """
        super(DM_pycuda, self).engine_finalize()
        #self.queue.synchronize()
        self.context.detach()

        # delete local references to container buffer copies<|MERGE_RESOLUTION|>--- conflicted
+++ resolved
@@ -170,26 +170,21 @@
                 
                 s.gpu = gpuarray.to_gpu(data)
 
-<<<<<<< HEAD
-        for prep in self.diff_info.values():
-            
+        for label, d in self.ptycho.new_data:
+            prep = self.diff_info[d.ID]
+
             if use_tiles:
                 prep.addr2 = np.ascontiguousarray(np.transpose(prep.addr, (2, 3, 0, 1)))
-=======
-        for label, d in self.ptycho.new_data:
-            prep = self.diff_info[d.ID]
->>>>>>> 1cc016a6
+
             prep.addr = gpuarray.to_gpu(prep.addr)
+
+            # Todo: Which address to pick?
             if use_tiles:
                 prep.addr2 = gpuarray.to_gpu(prep.addr2)
+
             prep.mag = gpuarray.to_gpu(prep.mag)
             prep.ma_sum = gpuarray.to_gpu(prep.ma_sum)
-<<<<<<< HEAD
-            prep.err_fourier = gpuarray.to_gpu(prep.err_fourier)
-        self.dummy_error = np.zeros(prep.err_fourier.shape, dtype=np.float32) # np.zeros_like returns 'object' data type
-=======
             prep.err_fourier_gpu = gpuarray.to_gpu(prep.err_fourier)
->>>>>>> 1cc016a6
 
     def engine_iterate(self, num=1):
         """
@@ -264,20 +259,6 @@
                 # queue.synchronize()
                 self.benchmark.E_Build_exit += time.time() - t1
 
-<<<<<<< HEAD
-                # err_phot = np.zeros_like(err_fourier)
-                # err_exit = np.zeros_like(err_fourier)
-                # err_err = np.zeros_like(err_fourier)
-                # errs = np.array(list(zip(err_err, err_phot, err_exit)))
-                errs = np.array(list(zip(self.dummy_error, self.dummy_error, self.dummy_error)))
-                error = dict(zip(prep.view_IDs, errs))
-
-                err_fourier_cpu = np.array(err_fourier.get())
-                errs = np.ascontiguousarray(np.vstack([err_fourier_cpu, self.dummy_error, self.dummy_error]).T)
-                error.update(zip(prep.view_IDs, errs))
-
-=======
->>>>>>> 1cc016a6
                 self.benchmark.calls_fourier += 1
 
             parallel.barrier()
