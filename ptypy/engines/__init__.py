--- conflicted
+++ resolved
@@ -18,23 +18,15 @@
 import DM_simple
 import ML
 import dummy
-<<<<<<< HEAD
 import ePIE
-=======
->>>>>>> 630212e2
 
 __all__ = ['DM', 'ML', 'ePIE', 'BaseEngine']
 
-<<<<<<< HEAD
+# List of supported engines
 engine_names = ['Dummy', 'DM_simple', 'DM', 'DM_minimal', 'ML', 'ML_new', 'ePIE']
-=======
-# List of supported engines
-engine_names = ['Dummy', 'DM_simple', 'DM', 'DM_minimal', 'ML', 'ML_new']
->>>>>>> 630212e2
 
 # Supported engines defaults
 DEFAULTS = u.Param(
-<<<<<<< HEAD
     common = COMMON,
     Dummy = dummy.DEFAULT,
     DM_simple = DM_simple.DEFAULT,
@@ -42,32 +34,29 @@
     ML = ML.DEFAULT,
     DM_minimal = DM_minimal.DEFAULT,
     ePIE = ePIE.DEFAULT
-=======
     common=COMMON,
     Dummy=dummy.DEFAULT,
     DM_simple=DM_simple.DEFAULT,
     DM=DM.DEFAULT,
     ML=ML.DEFAULT,
     DM_minimal=DM_minimal.DEFAULT,
->>>>>>> 630212e2
+    ePIE = ePIE.DEFAULT
 )
 
 # Engine objects
 ENGINES = u.Param(
-<<<<<<< HEAD
     Dummy = dummy.Dummy,
     DM_simple = DM_simple.DM_simple,
     DM = DM.DM,
     ML = ML.ML,
     DM_minimal = DM_minimal.DM_minimal,
     ePIE = ePIE.EPIE
-=======
     Dummy=dummy.Dummy,
     DM_simple=DM_simple.DM_simple,
     DM=DM.DM,
     ML=ML.ML,
     DM_minimal=DM_minimal.DM_minimal,
->>>>>>> 630212e2
+    ePIE = ePIE.EPIE
 )
 
 
